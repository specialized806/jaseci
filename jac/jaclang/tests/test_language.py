--- conflicted
+++ resolved
@@ -1340,7 +1340,6 @@
         self.assertIn("MyWalker() from node MyNode(val=20)", stdout_value[2])
         self.assertIn("MyWalker() from node MyNode(val=60)", stdout_value[4])
         self.assertIn("MyWalker() from node MyNode(val=40)", stdout_value[6])
-<<<<<<< HEAD
         self.assertIn("MyWalker() from node MyNode(val=70)", stdout_value[7])
 
     def test_async_ability(self) -> None:
@@ -1355,7 +1354,5 @@
         self.assertIn("I am here man MyNode(val=5)", stdout_value[0])
         self.assertIn("Async function", stdout_value[1])
         self.assertIn("I am here man MyNode(val=1)", stdout_value[2])
-=======
         self.assertIn("MyWalker() from node MyNode(val=90)", stdout_value[7])
-        self.assertIn("MyWalker() from node MyNode(val=70)", stdout_value[9])
->>>>>>> 356bdb7b
+        self.assertIn("MyWalker() from node MyNode(val=70)", stdout_value[9])