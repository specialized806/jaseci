--- conflicted
+++ resolved
@@ -604,32 +604,10 @@
                 ),
                 prog=None,
             ).ir_out.unparse()
-<<<<<<< HEAD
         self.assertIn(
-            "def isinstance(\n"
-            "    <>obj: object,\n"
-            "    class_or_tuple: _ClassInfo,\n"
-            "    <>obj: object,\n"
-            "    class_or_tuple: _ClassInfo\n"
-            ") -> bool {\n"
-            "    ...;\n"
-            "}", output)
+            "def isinstance( <>obj: object , class_or_tuple: _ClassInfo , /)  -> bool {", output)
         self.assertIn(
-            "def len(\n"
-            "    <>obj: Sized,\n"
-            "    astt: Any,\n"
-            "    <>obj: Sized,\n"
-            "    astt: Any,\n"
-            "    z: int,\n"
-            "    j: str,\n"
-            "    a: Any = 90\n"
-            ") -> int {\n"
-            "    ...;\n"
-            "}", output)
-=======
-        self.assertIn("isinstance( <>obj: object , class_or_tuple: _ClassInfo , /)", output)
-        self.assertIn("len(<>obj: Sized, astt: Any, /, z: int, j: str, a: Any = 90)", output)
->>>>>>> 20a4cc45
+            "def len(<>obj: Sized, astt: Any, /, z: int, j: str, a: Any = 90) -> int {", output)
 
     def test_refs_target(self) -> None:
         """Test py ast to Jac ast conversion output."""
