"""Test Jac language generally."""

import io
import os
import sys
import sysconfig
import tempfile
from unittest.mock import patch

from jaclang import JacMachine as Jac
from jaclang.cli import cli
from jaclang.compiler.passes.main.schedules import CompilerMode as CMode
from jaclang.compiler.program import JacProgram
from jaclang.runtimelib.machinestate import JacMachineState
from jaclang.utils.test import TestCase


class JacLanguageTests(TestCase):
    """Test pass module."""

    def setUp(self) -> None:
        """Set up test."""
        self.mach = JacMachineState(self.fixture_abs_path("./"))
        Jac.attach_program(
            self.mach,
            JacProgram(),
        )
        return super().setUp()

    def tearDown(self) -> None:
        """Tear down test."""
        return super().tearDown()

    def test_sub_abilities(self) -> None:
        """Basic test for pass."""
        captured_output = io.StringIO()
        sys.stdout = captured_output

        # Execute the function
        cli.run(self.fixture_abs_path("sub_abil_sep.jac"))

        sys.stdout = sys.__stdout__
        stdout_value = captured_output.getvalue()

        # Assertions or verifications
        self.assertEqual(
            "Hello, world!\n" "I'm a ninja Myca!\n",
            stdout_value,
        )

    def test_sub_abilities_multi(self) -> None:
        """Basic test for pass."""
        captured_output = io.StringIO()
        sys.stdout = captured_output

        # Execute the function
        cli.run(self.fixture_abs_path("sub_abil_sep_multilev.jac"))  # type: ignore

        sys.stdout = sys.__stdout__
        stdout_value = captured_output.getvalue()

        # Assertions or verifications
        self.assertEqual(
            "Hello, world!\n" "I'm a ninja Myca!\n",
            stdout_value,
        )

    def test_simple_jac_red(self) -> None:
        """Parse micro jac file."""
        captured_output = io.StringIO()
        sys.stdout = captured_output
        Jac.jac_import(
            self.mach, "micro.simple_walk", base_path=self.examples_abs_path("")
        )
        sys.stdout = sys.__stdout__
        stdout_value = captured_output.getvalue()
        self.assertEqual(
            stdout_value,
            "Value: -1\nValue: 0\nValue: 1\nValue: 2\nValue: 3\nValue: 4"
            "\nValue: 5\nValue: 6\nValue: 7\nFinal Value: 8\nDone walking.\n",
        )

    def test_simple_walk_by_edge(self) -> None:
        """Parse micro jac file."""
        captured_output = io.StringIO()
        sys.stdout = captured_output
        Jac.jac_import(
            self.mach, "micro.simple_walk_by_edge", base_path=self.examples_abs_path("")
        )
        sys.stdout = sys.__stdout__
        stdout_value = captured_output.getvalue()
        self.assertEqual(
            stdout_value,
            "Visited 1\nVisited 2\n",
        )

    def test_guess_game(self) -> None:
        """Parse micro jac file."""
        captured_output = io.StringIO()
        sys.stdout = captured_output
        Jac.jac_import(self.mach, "guess_game", base_path=self.fixture_abs_path("./"))
        sys.stdout = sys.__stdout__
        stdout_value = captured_output.getvalue()
        self.assertEqual(
            stdout_value,
            "Too high!\nToo low!\nToo high!\nCongratulations! You guessed correctly.\n",
        )

    def test_multi_dim_arr_slice(self) -> None:
        """Parse micro jac file."""
        captured_output = io.StringIO()
        sys.stdout = captured_output
        cli.tool(
            "ir",
            [
                "ast",
                self.fixture_abs_path("multi_dim_array_split.jac"),
            ],
        )
        sys.stdout = sys.__stdout__
        stdout_value = captured_output.getvalue()

        expected_outputs = [
            "+-- AtomTrailer - Type: builtins.list[builtins.int]",
            "    +-- Name - arr - Type: builtins.list[builtins.list[builtins.int]],  SymbolTable: list",
            "+-- IndexSlice - [IndexSlice] - Type: builtins.list[builtins.list[builtins.int]],  SymbolTable: None",
            "        +-- Token - [, ",
            "        +-- Int - 1 - Type: Literal[1]?,  SymbolTable: None",
            "        +-- Token - :, ",
            "        +-- Int - 3 - Type: Literal[3]?,  SymbolTable: None",
            "        +-- Token - ,, ",
            "        +-- Int - 1 - Type: Literal[1]?,  SymbolTable: None",
            "        +-- Token - :, ",
            "        +-- Token - :, ",
            "        +-- Int - 2 - Type: Literal[2]?,  SymbolTable: None",
            "        +-- Token - ], ",
        ]

        for expected in expected_outputs:
            self.assertIn(expected, stdout_value)

    def test_dotgen(self) -> None:
        """Test the dot gen of builtin function."""
        import json

        captured_output = io.StringIO()
        sys.stdout = captured_output
        Jac.jac_import(
            self.mach, "builtin_dotgen_json", base_path=self.fixture_abs_path("./")
        )
        sys.stdout = sys.__stdout__
        stdout_value = captured_output.getvalue()
        data = json.loads(stdout_value)

        nodes = data["nodes"]
        self.assertEqual(len(nodes), 7)
        for node in nodes:
            label = node["label"]
            self.assertIn(label, ["root", "N(val=0)", "N(val=1)"])

        edges = data["edges"]
        self.assertEqual(len(edges), 6)

    def test_chandra_bugs(self) -> None:
        """Parse micro jac file."""
        captured_output = io.StringIO()
        sys.stdout = captured_output
        Jac.jac_import(self.mach, "chandra_bugs", base_path=self.fixture_abs_path("./"))
        sys.stdout = sys.__stdout__
        stdout_value = captured_output.getvalue()
        self.assertEqual(
            stdout_value,
            "<link href='{'new_val': 3, 'where': 'from_foo'}' rel='stylesheet'>\nTrue\n",
        )

    def test_chandra_bugs2(self) -> None:
        """Parse micro jac file."""
        captured_output = io.StringIO()
        sys.stdout = captured_output
        Jac.jac_import(
            self.mach, "chandra_bugs2", base_path=self.fixture_abs_path("./")
        )
        sys.stdout = sys.__stdout__
        stdout_value = captured_output.getvalue()
        self.assertEqual(
            stdout_value,
            "{'apple': None, 'pineapple': None}\n"
            "This is a long\n"
            "    line of code.\n"
            "{'a': 'apple', 'b': 'ball', 'c': 'cat', 'd': 'dog', 'e': 'elephant'}\n",
        )

    def test_ignore(self) -> None:
        """Parse micro jac file."""
        captured_output = io.StringIO()
        sys.stdout = captured_output
        Jac.jac_import(self.mach, "ignore_dup", base_path=self.fixture_abs_path("./"))
        sys.stdout = sys.__stdout__
        stdout_value = captured_output.getvalue()
        self.assertEqual(stdout_value.split("\n")[0].count("here"), 10)
        self.assertEqual(stdout_value.split("\n")[1].count("here"), 5)

    def test_dataclass_hasability(self) -> None:
        """Parse micro jac file."""
        captured_output = io.StringIO()
        sys.stdout = captured_output
        Jac.jac_import(
            self.mach, "hashcheck_dup", base_path=self.fixture_abs_path("./")
        )
        sys.stdout = sys.__stdout__
        stdout_value = captured_output.getvalue()
        self.assertEqual(stdout_value.count("check"), 2)

    def test_arith_precedence(self) -> None:
        """Basic precedence test."""
        prog = JacProgram().compile_from_str("with entry {print(4-5-4);}", "test.jac")
        captured_output = io.StringIO()
        sys.stdout = captured_output
        exec(compile(prog.gen.py_ast[0], "test.py", "exec"))
        sys.stdout = sys.__stdout__
        stdout_value = captured_output.getvalue()
        self.assertEqual(stdout_value, "-5\n")

    def test_need_import(self) -> None:
        """Test importing python."""
        captured_output = io.StringIO()
        sys.stdout = captured_output
        Jac.jac_import(self.mach, "needs_import", base_path=self.fixture_abs_path("./"))
        sys.stdout = sys.__stdout__
        stdout_value = captured_output.getvalue()
        self.assertIn("<module 'pyfunc' from", stdout_value)

    def test_filter_compr(self) -> None:
        """Testing filter comprehension."""
        captured_output = io.StringIO()
        sys.stdout = captured_output
        Jac.jac_import(
            self.mach,
            "reference.special_comprehensions",
            base_path=self.examples_abs_path(""),
        )
        sys.stdout = sys.__stdout__
        stdout_value = captured_output.getvalue()
        self.assertIn("True", stdout_value)

    def test_gen_dot_bubble(self) -> None:
        """Test the dot gen of nodes and edges of bubblesort."""
        captured_output = io.StringIO()
        sys.stdout = captured_output
        Jac.jac_import(
            self.mach, "gendot_bubble_sort", base_path=self.fixture_abs_path("./")
        )
        sys.stdout = sys.__stdout__
        stdout_value = captured_output.getvalue()
        self.assertIn(
            '[label="inner_node(main=5, sub=2)"];',
            stdout_value,
        )

    def test_assign_operation(self) -> None:
        """Test assign_compr."""
        captured_output = io.StringIO()
        sys.stdout = captured_output
        Jac.jac_import(
            self.mach, "assign_compr_dup", base_path=self.fixture_abs_path("./")
        )
        sys.stdout = sys.__stdout__
        stdout_value = captured_output.getvalue()
        self.assertEqual(
            "[MyObj(apple=5, banana=7), MyObj(apple=5, banana=7)]\n",
            stdout_value,
        )

    def test_semstr(self) -> None:
        """Test semstring."""
        captured_output = io.StringIO()
        sys.stdout = captured_output
        sys.stderr = captured_output
        Jac.jac_import(self.mach, "semstr", base_path=self.fixture_abs_path("./"))
        sys.stdout = sys.__stdout__
        sys.stderr = sys.__stderr__
        stdout_value = captured_output.getvalue()
        self.assertNotIn("Error", stdout_value)

    def test_raw_bytestr(self) -> None:
        """Test raw string and byte string."""
        captured_output = io.StringIO()
        sys.stdout = captured_output
        Jac.jac_import(
            self.mach, "raw_byte_string", base_path=self.fixture_abs_path("./")
        )
        sys.stdout = sys.__stdout__
        stdout_value = captured_output.getvalue()
        self.assertEqual(stdout_value.count(r"\\\\"), 2)
        self.assertEqual(stdout_value.count("<class 'bytes'>"), 3)

    def test_fstring_multiple_quotation(self) -> None:
        """Test fstring with multiple quotation."""
        captured_output = io.StringIO()
        sys.stdout = captured_output
        Jac.jac_import(
            self.mach,
            "compiler/passes/main/tests/fixtures/fstrings",
            base_path=self.fixture_abs_path("../../"),
        )
        sys.stdout = sys.__stdout__
        stdout_value = captured_output.getvalue()
        self.assertEqual(stdout_value.split("\n")[0], "11 13 12 12 11 12 12")
        self.assertEqual(stdout_value.split("\n")[1], '12 12 """hello"""  18 18')
        self.assertEqual(stdout_value.split("\n")[2], "11 12 11 12 11 18 23")
        self.assertEqual(stdout_value.split("\n")[3], 'hello klkl"""')

    def test_deep_imports(self) -> None:
        """Parse micro jac file."""
        captured_output = io.StringIO()
        sys.stdout = captured_output

        Jac.jac_import(self.mach, "deep_import", base_path=self.fixture_abs_path("./"))
        sys.stdout = sys.__stdout__
        stdout_value = captured_output.getvalue()
        print(self.mach.loaded_modules.keys())
        self.assertEqual(stdout_value.split("\n")[0], "one level deeperslHello World!")

    def test_deep_imports_interp_mode(self) -> None:
        """Parse micro jac file."""
        mach = JacMachineState(self.fixture_abs_path("./"), interp_mode=True)
        Jac.attach_program(
            mach,
            JacProgram(),
        )
        Jac.jac_import(
            mach, "deep_import_interp", base_path=self.fixture_abs_path("./")
        )
        print(mach.jac_program.mod.hub.keys())
        self.assertEqual(len(mach.jac_program.mod.hub.keys()), 1)
        mach = JacMachineState(self.fixture_abs_path("./"), interp_mode=False)
        Jac.attach_program(
            mach,
            JacProgram(),
        )
        Jac.jac_import(
            mach, "deep_import_interp", base_path=self.fixture_abs_path("./")
        )
        print(mach.jac_program.mod.hub.keys())
        self.assertEqual(len(mach.jac_program.mod.hub.keys()), 5)

    def test_deep_imports_mods(self) -> None:
        """Parse micro jac file."""
        targets = [
            "deep",
            "deep.deeper",
            "deep.mycode",
            "deep.deeper.snd_lev",
            "deep.one_lev",
        ]
        for i in targets:
            if i in sys.modules:
                del sys.modules[i]
        Jac.jac_import(
            self.mach, "deep_import_mods", base_path=self.fixture_abs_path("./")
        )
        mods = self.mach.loaded_modules.keys()
        for i in targets:
            self.assertIn(i, mods)
        self.assertEqual(len([i for i in mods if i.startswith("deep")]), 6)

    def test_deep_outer_imports_one(self) -> None:
        """Parse micro jac file."""
        captured_output = io.StringIO()
        sys.stdout = captured_output
        Jac.jac_import(
            self.mach,
            "deep.deeper.deep_outer_import",
            base_path=self.fixture_abs_path("./"),
        )
        sys.stdout = sys.__stdout__
        stdout_value = captured_output.getvalue()
        self.assertIn("one level deeperslHello World!", stdout_value)
        self.assertIn("module 'pyfunc' from ", stdout_value)

    def test_deep_outer_imports_from_loc(self) -> None:
        """Parse micro jac file."""
        captured_output = io.StringIO()
        sys.stdout = captured_output
        os.chdir(self.fixture_abs_path("./deep/deeper/"))
        cli.run("deep_outer_import.jac")
        sys.stdout = sys.__stdout__
        stdout_value = captured_output.getvalue()
        self.assertIn("one level deeperslHello World!", stdout_value)
        self.assertIn("module 'pyfunc' from ", stdout_value)

    # def test_second_deep_outer_imports(self) -> None:
    #     """Parse micro jac file."""
    #     captured_output = io.StringIO()
    #     sys.stdout = captured_output
    #     Jac.jac_import(self.mach,
    #         "deep.deeper.deep_outer_import2", base_path=self.fixture_abs_path("./")
    #     )
    #     sys.stdout = sys.__stdout__
    #     stdout_value = captured_output.getvalue()
    #     self.assertIn("one level deeperslHello World!", stdout_value)
    #     self.assertIn("module 'pyfunc' from ", stdout_value)

    def test_has_lambda_goodness(self) -> None:
        """Test has lambda_goodness."""
        captured_output = io.StringIO()
        sys.stdout = captured_output
        Jac.jac_import(self.mach, "has_goodness", base_path=self.fixture_abs_path("./"))
        sys.stdout = sys.__stdout__
        stdout_value = captured_output.getvalue()
        self.assertEqual(stdout_value.split("\n")[0], "mylist:  [1, 2, 3]")
        self.assertEqual(stdout_value.split("\n")[1], "mydict:  {'a': 2, 'b': 4}")

    def test_conn_assign_on_edges(self) -> None:
        """Test conn assign on edges."""
        captured_output = io.StringIO()
        sys.stdout = captured_output
        Jac.jac_import(self.mach, "edge_ops", base_path=self.fixture_abs_path("./"))
        sys.stdout = sys.__stdout__
        stdout_value = captured_output.getvalue()
        self.assertIn("[(3, 5), (14, 1), (5, 1)]", stdout_value)
        self.assertIn("10\n", stdout_value)
        self.assertIn("12\n", stdout_value)

    def test_disconnect(self) -> None:
        """Test conn assign on edges."""
        captured_output = io.StringIO()
        sys.stdout = captured_output
        Jac.jac_import(self.mach, "disconn", base_path=self.fixture_abs_path("./"))
        sys.stdout = sys.__stdout__
        stdout_value = captured_output.getvalue().split("\n")
        self.assertIn("c(cc=0)", stdout_value[0])
        self.assertIn("c(cc=1)", stdout_value[0])
        self.assertIn("c(cc=2)", stdout_value[0])
        self.assertIn("True", stdout_value[2])
        self.assertIn("[]", stdout_value[3])
        self.assertIn(
            "['GenericEdge', 'GenericEdge', 'GenericEdge']",
            stdout_value[5],
        )

    def test_simple_archs(self) -> None:
        """Test conn assign on edges."""
        captured_output = io.StringIO()
        sys.stdout = captured_output
        Jac.jac_import(self.mach, "simple_archs", base_path=self.fixture_abs_path("./"))
        sys.stdout = sys.__stdout__
        stdout_value = captured_output.getvalue()
        self.assertEqual(stdout_value.split("\n")[0], "1 2 0")
        self.assertEqual(stdout_value.split("\n")[1], "0")

    def test_edge_walk(self) -> None:
        """Test walking through edges."""
        captured_output = io.StringIO()
        sys.stdout = captured_output
        Jac.jac_import(self.mach, "edges_walk", base_path=self.fixture_abs_path("./"))
        sys.stdout = sys.__stdout__
        stdout_value = captured_output.getvalue()
        self.assertIn("creator()\n", stdout_value)
        self.assertIn("[node_a(val=12)]\n", stdout_value)
        self.assertIn("node_a(val=1)", stdout_value)
        self.assertIn("node_a(val=2)", stdout_value)
        self.assertIn("[node_a(val=42), node_a(val=42)]\n", stdout_value)

    def test_impl_grab(self) -> None:
        """Test walking through edges."""
        captured_output = io.StringIO()
        sys.stdout = captured_output
        Jac.jac_import(self.mach, "impl_grab", base_path=self.fixture_abs_path("./"))
        sys.stdout = sys.__stdout__
        stdout_value = captured_output.getvalue()
        self.assertIn("1.414", stdout_value)

    def test_tuple_of_tuple_assign(self) -> None:
        """Test walking through edges."""
        captured_output = io.StringIO()
        sys.stdout = captured_output
        Jac.jac_import(self.mach, "tuplytuples", base_path=self.fixture_abs_path("./"))
        sys.stdout = sys.__stdout__
        stdout_value = captured_output.getvalue()
        self.assertIn(
            "a apple b banana a apple b banana a apple b banana a apple b banana",
            stdout_value,
        )

    def test_deferred_field(self) -> None:
        """Test walking through edges."""
        captured_output = io.StringIO()
        sys.stdout = captured_output
        Jac.jac_import(
            self.mach, "deferred_field", base_path=self.fixture_abs_path("./")
        )
        sys.stdout = sys.__stdout__
        stdout_value = captured_output.getvalue()
        self.assertIn(
            "5 15",
            stdout_value,
        )

    def test_gen_dot_builtin(self) -> None:
        """Test the dot gen of nodes and edges as a builtin."""
        captured_output = io.StringIO()
        sys.stdout = captured_output
        Jac.jac_import(
            self.mach, "builtin_dotgen", base_path=self.fixture_abs_path("./")
        )
        sys.stdout = sys.__stdout__
        stdout_value = captured_output.getvalue()
        self.assertEqual(stdout_value.count("True"), 16)

    def test_with_contexts(self) -> None:
        """Test walking through edges."""
        captured_output = io.StringIO()
        sys.stdout = captured_output
        Jac.jac_import(self.mach, "with_context", base_path=self.fixture_abs_path("./"))
        sys.stdout = sys.__stdout__
        stdout_value = captured_output.getvalue()
        self.assertIn("im in", stdout_value)
        self.assertIn("in the middle", stdout_value)
        self.assertIn("im out", stdout_value)
        self.assertIn(
            "{'apple': [1, 2, 3], 'banana': [1, 2, 3], 'cherry': [1, 2, 3]}",
            stdout_value,
        )

    def test_typed_filter_compr(self) -> None:
        """Parse micro jac file."""
        captured_output = io.StringIO()
        sys.stdout = captured_output
        Jac.jac_import(
            self.mach, "micro.typed_filter_compr", base_path=self.examples_abs_path("")
        )
        sys.stdout = sys.__stdout__
        stdout_value = captured_output.getvalue()
        self.assertIn(
            "[MyObj(a=0), MyObj2(a=2), MyObj(a=1), "
            "MyObj2(a=3), MyObj(a=2), MyObj(a=3)]\n",
            stdout_value,
        )
        self.assertIn("[MyObj(a=0), MyObj(a=1), MyObj(a=2)]\n", stdout_value)

    def test_edge_node_walk(self) -> None:
        """Test walking through edges and nodes."""
        captured_output = io.StringIO()
        sys.stdout = captured_output
        Jac.jac_import(
            self.mach, "edge_node_walk", base_path=self.fixture_abs_path("./")
        )
        sys.stdout = sys.__stdout__
        stdout_value = captured_output.getvalue()
        self.assertIn("creator()\n", stdout_value)
        self.assertIn("[node_a(val=12)]\n", stdout_value)
        self.assertIn("node_a(val=1)", stdout_value)
        self.assertIn("node_a(val=2)", stdout_value)
        self.assertIn("[node_b(val=42), node_b(val=42)]\n", stdout_value)

    def test_annotation_tuple_issue(self) -> None:
        """Test conn assign on edges."""
        mypass = JacProgram().compile(self.fixture_abs_path("./slice_vals.jac"))
        self.assertIn("Annotated[Str, INT, BLAH]", mypass.gen.py)
        self.assertIn("tuple[int, Optional[type], Optional[tuple]]", mypass.gen.py)

    def test_impl_decl_resolution_fix(self) -> None:
        """Test walking through edges and nodes."""
        captured_output = io.StringIO()
        sys.stdout = captured_output
        Jac.jac_import(self.mach, "mtest", base_path=self.fixture_abs_path("./"))
        sys.stdout = sys.__stdout__
        stdout_value = captured_output.getvalue()
        self.assertIn("2.0\n", stdout_value)

    def test_enum_inside_arch(self) -> None:
        """Test Enum as member stmt."""
        captured_output = io.StringIO()
        sys.stdout = captured_output
        Jac.jac_import(
            self.mach, "enum_inside_archtype", base_path=self.fixture_abs_path("./")
        )
        sys.stdout = sys.__stdout__
        stdout_value = captured_output.getvalue()
        self.assertIn("2 Accessing privileged Data", stdout_value)

    def test_needs_import_1(self) -> None:
        """Test py ast to Jac ast conversion output."""
        file_name = self.fixture_abs_path("pyfunc_1.py")

        from jaclang.compiler.passes.main.pyast_load_pass import PyastBuildPass
        import ast as py_ast
        import jaclang.compiler.unitree as uni

        with open(file_name, "r") as f:
            file_source = f.read()
            parsed_ast = py_ast.parse(file_source)
            try:
                py_ast_build_pass = PyastBuildPass(
                    ir_in=uni.PythonModuleAst(
                        parsed_ast, orig_src=uni.Source(file_source, file_name)
                    ),
                    prog=JacProgram(),
                ).ir_out
            except Exception as e:
                return f"Error While Jac to Py AST conversion: {e}"

        (prog := JacProgram()).compile_from_str(
            source_str=py_ast_build_pass.unparse(),
            file_path=file_name[:-3] + ".jac",
            mode=CMode.TYPECHECK,
        )

        architype_count = 0
        for mod in prog.mod.hub.values():
            if mod.name == "builtins":
                continue
            architype_count += len(mod.get_all_sub_nodes(uni.Architype))

        self.assertEqual(architype_count, 21)
        captured_output = io.StringIO()
        sys.stdout = captured_output
        Jac.jac_import(
            self.mach, "needs_import_1", base_path=self.fixture_abs_path("./")
        )
        sys.stdout = sys.__stdout__
        stdout_value = captured_output.getvalue()
        self.assertIn("pyfunc_1 imported", stdout_value)

    def test_pyfunc_1(self) -> None:
        """Test py ast to Jac ast conversion."""
        from jaclang.compiler.passes.main import PyastBuildPass
        import jaclang.compiler.unitree as uni
        import ast as py_ast

        py_out_path = os.path.join(self.fixture_abs_path("./"), "pyfunc_1.py")
        with open(py_out_path) as f:
            file_source = f.read()
            output = PyastBuildPass(
                ir_in=uni.PythonModuleAst(
                    py_ast.parse(file_source),
                    orig_src=uni.Source(file_source, py_out_path),
                ),
                prog=JacProgram(),
            ).ir_out.unparse()
        self.assertIn("can greet2(**kwargs: Any)", output)
        self.assertEqual(output.count("with entry {"), 13)
        self.assertIn(
            '"""Enum for shape types"""\nenum ShapeType{ CIRCLE = \'Circle\',\n',
            output,
        )
        self.assertIn("\nUNKNOWN = 'Unknown',\n::py::\nprint('hello')\n::", output)
        self.assertIn("assert x == 5 , 'x should be equal to 5' ;", output)
        self.assertIn("if not x == y {", output)
        self.assertIn("can greet2(**kwargs: Any) {", output)
        self.assertIn("squares_dict = {x: (x ** 2)  for x in numbers};", output)
        self.assertIn(
            '\n\n@ my_decorator \n can say_hello() {\n\n    """Say hello""" ;', output
        )

    def test_needs_import_2(self) -> None:
        """Test py ast to Jac ast conversion output."""
        file_name = self.fixture_abs_path("pyfunc_2.py")

        from jaclang.compiler.passes.main.pyast_load_pass import PyastBuildPass
        import ast as py_ast
        import jaclang.compiler.unitree as uni

        with open(file_name, "r") as f:
            file_source = f.read()
            parsed_ast = py_ast.parse(file_source)
            try:
                py_ast_build_pass = PyastBuildPass(
                    ir_in=uni.PythonModuleAst(
                        parsed_ast,
                        orig_src=uni.Source(file_source, file_name),
                    ),
                    prog=JacProgram(),
                ).ir_out
            except Exception as e:
                return f"Error While Jac to Py AST conversion: {e}"

            (prog := JacProgram()).compile_from_str(
                source_str=py_ast_build_pass.unparse(),
                file_path=file_name[:-3] + ".jac",
                mode=CMode.TYPECHECK,
            )

        architype_count = 0
        for mod in prog.mod.hub.values():
            if mod.name == "builtins":
                continue
            architype_count += len(mod.get_all_sub_nodes(uni.Architype))

        self.assertEqual(architype_count, 27)  # Because of the Architype from math
        captured_output = io.StringIO()
        sys.stdout = captured_output
        Jac.jac_import(
            self.mach, "needs_import_2", base_path=self.fixture_abs_path("./")
        )
        sys.stdout = sys.__stdout__
        stdout_value = captured_output.getvalue()
        self.assertIn("pyfunc_2 imported", stdout_value)
        self.assertEqual(stdout_value.count("<class 'bytes'>"), 3)

    def test_pyfunc_2(self) -> None:
        """Test py ast to Jac ast conversion."""
        from jaclang.compiler.passes.main import PyastBuildPass
        import jaclang.compiler.unitree as uni
        import ast as py_ast

        py_out_path = os.path.join(self.fixture_abs_path("./"), "pyfunc_2.py")
        with open(py_out_path) as f:
            file_source = f.read()
            output = PyastBuildPass(
                ir_in=uni.PythonModuleAst(
                    py_ast.parse(file_source),
                    orig_src=uni.Source(file_source, py_out_path),
                ),
                prog=JacProgram(),
            ).ir_out.unparse()
        self.assertIn("class X {\n    with entry {\n\n        a_b = 67;", output)
        self.assertIn("br = b'Hello\\\\\\\\nWorld'", output)
        self.assertIn("class Circle {\n    can init(radius: float", output)
        self.assertIn("<>node = 90;    \n    print(<>node) ;\n}\n", output)

    def test_needs_import_3(
        self,
    ) -> None:  # TODO : Pyfunc_3 has a bug in conversion in matchmapping node
        """Test py ast to Jac ast conversion output."""
        file_name = self.fixture_abs_path("pyfunc_3.py")
        import jaclang.compiler.unitree as uni

        with open(file_name, "r") as f:
            file_source = f.read()
        (prog := JacProgram()).compile_from_str(
            source_str=file_source, file_path=file_name, mode=CMode.TYPECHECK
        )

        architype_count = sum(
            len(mod.get_all_sub_nodes(uni.Architype))
            for mod in prog.mod.hub.values()
            if mod.name != "builtins"
        )
        self.assertEqual(
            architype_count, 55
        )  # Fixed duplication of 'case' module (previously included 3 times, added 20 extra Architypes; 75 → 55)
        builtin_mod = next(
            (mod for name, mod in prog.mod.hub.items() if "builtins" in name),
            None,
        )
        self.assertEqual(len(builtin_mod.get_all_sub_nodes(uni.Architype)), 108)
        captured_output = io.StringIO()
        sys.stdout = captured_output
        Jac.jac_import(
            self.mach, "needs_import_3", base_path=self.fixture_abs_path("./")
        )
        sys.stdout = sys.__stdout__
        stdout_value = captured_output.getvalue()
        self.assertIn("pyfunc_3 imported", stdout_value)

    def test_pyfunc_3(self) -> None:
        """Test py ast to Jac ast conversion."""
        from jaclang.compiler.passes.main import PyastBuildPass
        import jaclang.compiler.unitree as uni
        import ast as py_ast

        py_out_path = os.path.join(self.fixture_abs_path("./"), "pyfunc_3.py")
        with open(py_out_path) as f:
            file_source = f.read()
            output = PyastBuildPass(
                ir_in=uni.PythonModuleAst(
                    py_ast.parse(file_source),
                    orig_src=uni.Source(file_source, py_out_path),
                ),
                prog=JacProgram(),
            ).ir_out.unparse()
        self.assertIn("if 0 <= x<= 5 {", output)
        self.assertIn("  case _:\n", output)
        self.assertIn(" case Point(x = int(a), y = 0):\n", output)
        self.assertIn("class Sample {\n    can init", output)

    def test_py2jac(self) -> None:
        """Test py ast to Jac ast conversion."""
        from jaclang.compiler.passes.main import PyastBuildPass
        import jaclang.compiler.unitree as ast
        import ast as py_ast

        py_out_path = os.path.join(self.fixture_abs_path("./"), "py2jac.py")
        with open(py_out_path) as f:
            file_source = f.read()
            output = PyastBuildPass(
                ir_in=ast.PythonModuleAst(
                    py_ast.parse(file_source),
                    orig_src=ast.Source(file_source, py_out_path),
                ),
                prog=None,
            ).ir_out.unparse()
        self.assertIn("match Container(inner=Inner(x=a, y=b)){\n", output)
        self.assertIn("case Container(inner = Inner(x = a, y = 0)):\n", output)
        self.assertIn("case Container(inner = Inner(x = a, y = b)):\n", output)
        self.assertIn("case _:\n", output)

    def test_refs_target(self) -> None:
        """Test py ast to Jac ast conversion output."""
        captured_output = io.StringIO()
        sys.stdout = captured_output
        Jac.jac_import(self.mach, "refs_target", base_path=self.fixture_abs_path("./"))
        sys.stdout = sys.__stdout__
        stdout_value = captured_output.getvalue()
        self.assertIn("[c(val=0), c(val=1), c(val=2)]", stdout_value)
        self.assertIn("[c(val=0)]", stdout_value)

    def test_py_kw_as_name_disallowed(self) -> None:
        """Basic precedence test."""
        (prog := JacProgram()).compile_from_str(
            "with entry {print.is.not.True(4-5-4);}", "test.jac"
        )
        self.assertIn("Python keyword is used as name", str(prog.errors_had[0].msg))

    def test_double_format_issue(self) -> None:
        """Basic precedence test."""
        prog = JacProgram().compile_from_str("with entry {print(hello);}", "test.jac")
        prog.unparse()
        before = prog.format()
        prog.format()
        prog.format()
        after = prog.format()
        self.assertEqual(before, after)

    def test_type_fuse_expr(self) -> None:
        """Basic test for pass."""
        captured_output = io.StringIO()
        sys.stdout = captured_output
        cli.tool(
            "ir",
            [
                "ast",
                self.examples_abs_path("reference/collection_values.jac"),
            ],
        )

        sys.stdout = sys.__stdout__
        stdout_value = captured_output.getvalue()
        self.assertIn(
            "builtins.dict[builtins.int, builtins.int]",
            stdout_value,
        )
        self.assertIn(
            "typing.Generator[builtins.int, None, None]",
            stdout_value,
        )

    def test_inherit_check(self) -> None:
        """Test py ast to Jac ast conversion output."""
        captured_output = io.StringIO()
        sys.stdout = captured_output
        Jac.jac_import(
            self.mach, "inherit_check", base_path=self.fixture_abs_path("./")
        )
        sys.stdout = sys.__stdout__
        stdout_value = captured_output.getvalue()
        self.assertEqual("I am in b\nI am in b\nwww is also in b\n", stdout_value)

    def test_tuple_unpack(self) -> None:
        """Test tuple unpack."""
        captured_output = io.StringIO()
        sys.stdout = captured_output
        Jac.jac_import(self.mach, "tupleunpack", base_path=self.fixture_abs_path("./"))
        sys.stdout = sys.__stdout__
        stdout_value = captured_output.getvalue().split("\n")
        self.assertIn("1", stdout_value[0])
        self.assertIn("[2, 3, 4]", stdout_value[1])

    def test_trailing_comma(self) -> None:
        """Test trailing comma."""
        captured_output = io.StringIO()
        sys.stdout = captured_output
        Jac.jac_import(
            self.mach, "trailing_comma", base_path=self.fixture_abs_path("./")
        )
        sys.stdout = sys.__stdout__
        stdout_value = captured_output.getvalue()
        self.assertIn("Code compiled and ran successfully!", stdout_value)

    def test_try_finally(self) -> None:
        """Test try finally."""
        captured_output = io.StringIO()
        sys.stdout = captured_output
        Jac.jac_import(self.mach, "try_finally", base_path=self.fixture_abs_path("./"))
        sys.stdout = sys.__stdout__
        stdout_value = captured_output.getvalue().split("\n")
        self.assertIn("try block", stdout_value[0])
        self.assertIn("finally block", stdout_value[1])
        self.assertIn("try block", stdout_value[2])
        self.assertIn("else block", stdout_value[3])
        self.assertIn("finally block", stdout_value[4])

    def test_arithmetic_bug(self) -> None:
        """Test arithmetic bug."""
        captured_output = io.StringIO()
        sys.stdout = captured_output
        Jac.jac_import(
            self.mach, "arithmetic_bug", base_path=self.fixture_abs_path("./")
        )
        sys.stdout = sys.__stdout__
        stdout_value = captured_output.getvalue().split("\n")
        self.assertEqual("0.0625", stdout_value[0])
        self.assertEqual("1e-06", stdout_value[1])
        self.assertEqual("1000.000001", stdout_value[2])
        self.assertEqual("78", stdout_value[3])
        self.assertEqual("12", stdout_value[4])

    def test_lambda_expr(self) -> None:
        """Test lambda expr."""
        captured_output = io.StringIO()
        sys.stdout = captured_output
        Jac.jac_import(self.mach, "lambda", base_path=self.fixture_abs_path("./"))
        sys.stdout = sys.__stdout__
        stdout_value = captured_output.getvalue().split("\n")
        self.assertEqual("9", stdout_value[0])
        self.assertEqual("567", stdout_value[1])

    def test_random_check(self) -> None:
        """Test py ast to Jac ast conversion output."""
        from jaclang.settings import settings

        module_paths = ["random", "ast"]
        for module_path in module_paths:
            stdlib_dir = sysconfig.get_paths()["stdlib"]
            file_path = os.path.join(
                stdlib_dir,
                module_path + ".py",
            )
            settings.print_py_raised_ast = True
            with open(file_path) as f:
                file_source = f.read()
            ir = JacProgram().compile_from_str(
                source_str=file_source,
                file_path=file_path,
                mode=CMode.TYPECHECK,
            )
            gen_ast = ir.pp()
            if module_path == "random":
                self.assertIn("ModulePath - statistics -", gen_ast)
            else:
                self.assertIn("+-- Name - NodeTransformer - Type: No", gen_ast)

    def test_access_modifier(self) -> None:
        """Test for access tags working."""
        captured_output = io.StringIO()
        sys.stdout = captured_output
        sys.stderr = captured_output
        cli.check(
            self.fixture_abs_path("../../tests/fixtures/access_modifier.jac"),
            print_errs=True,
        )
        sys.stdout = sys.__stdout__
        sys.stderr = sys.__stderr__
        stdout_value = captured_output.getvalue()
        self.assertEqual(stdout_value.count("Invalid access"), 18)

    def test_deep_convert(self) -> None:
        """Test py ast to Jac ast conversion output."""
        file_name = self.fixture_abs_path("pyfunc_1.py")

        import jaclang.compiler.unitree as uni
        from jaclang.settings import settings

        settings.print_py_raised_ast = True
        with open(file_name, "r") as f:
            file_source = f.read()
        ir = (prog := JacProgram()).compile_from_str(
            source_str=file_source, file_path=file_name, mode=CMode.TYPECHECK
        )
        jac_ast = ir.pp()
        self.assertIn(" |   +-- String - 'Loop completed normally{}'", jac_ast)
        sub_node_list_count = 0
        for i in prog.mod.hub.values():
            if i.name == "builtins":
                continue
            sub_node_list_count += len(i.get_all_sub_nodes(uni.SubNodeList))
        self.assertEqual(sub_node_list_count, 586)
        captured_output = io.StringIO()
        sys.stdout = captured_output
        Jac.jac_import(self.mach, "deep_convert", base_path=self.fixture_abs_path("./"))
        sys.stdout = sys.__stdout__
        stdout_value = captured_output.getvalue()
        self.assertIn("Deep convo is imported", stdout_value)

    def test_override_walker_inherit(self) -> None:
        """Test py ast to Jac ast conversion output."""
        captured_output = io.StringIO()
        sys.stdout = captured_output
        Jac.jac_import(
            self.mach, "walker_override", base_path=self.fixture_abs_path("./")
        )
        sys.stdout = sys.__stdout__
        stdout_value = captured_output.getvalue()
        self.assertEqual("baz\nbar\n", stdout_value)

    def test_ds_type_check_pass(self) -> None:
        """Test conn assign on edges."""
        (mypass := JacProgram()).compile(
            self.examples_abs_path("micro/simple_walk.jac"),
            mode=CMode.TYPECHECK,
        )
        self.assertEqual(len(mypass.errors_had), 0)
        self.assertEqual(len(mypass.warnings_had), 0)

    def test_ds_type_check_pass2(self) -> None:
        """Test conn assign on edges."""
        (mypass := JacProgram()).compile(
            self.examples_abs_path("guess_game/guess_game5.jac"),
            mode=CMode.TYPECHECK,
        )
        self.assertEqual(len(mypass.errors_had), 0)
        self.assertEqual(len(mypass.warnings_had), 0)

    def test_circle_override1_type_check_pass(self) -> None:
        """Test conn assign on edges."""
        (mypass := JacProgram()).compile(
            self.examples_abs_path("manual_code/circle.jac"),
            mode=CMode.TYPECHECK,
        )
        self.assertEqual(len(mypass.errors_had), 0)
        # FIXME: Figure out what to do with warning.
        # self.assertEqual(len(mypass.warnings_had), 0)

    def test_self_with_no_sig(self) -> None:  # we can get rid of this, isn't?
        """Test py ast to Jac ast conversion output."""
        captured_output = io.StringIO()
        sys.stdout = captured_output
        Jac.jac_import(self.mach, "nosigself", base_path=self.fixture_abs_path("./"))
        sys.stdout = sys.__stdout__
        stdout_value = captured_output.getvalue()
        self.assertEqual(stdout_value.count("5"), 2)

    def test_hash_init_check(self) -> None:  # we can get rid of this, isn't?
        """Test py ast to Jac ast conversion output."""
        captured_output = io.StringIO()
        sys.stdout = captured_output
        Jac.jac_import(
            self.mach, "hash_init_check", base_path=self.fixture_abs_path("./")
        )
        sys.stdout = sys.__stdout__
        stdout_value = captured_output.getvalue()
        self.assertIn("Test Passed", stdout_value)

    def test_multiline_single_tok(self) -> None:
        """Test conn assign on edges."""
        mypass = JacProgram().compile(self.fixture_abs_path("byllmissue.jac"))
        self.assertIn("2:5 - 4:8", mypass.pp())

    def test_single_impl_annex(self) -> None:
        """Basic test for pass."""
        mypass = JacProgram().compile(
            self.examples_abs_path("manual_code/circle_pure.jac")
        )
        self.assertEqual(mypass.pp().count("AbilityDef - (o)Circle.(c)area"), 1)

    def test_inherit_baseclass_sym(self) -> None:
        """Basic test for symtable support for inheritance."""
        mypass = JacProgram().compile(
            self.examples_abs_path("guess_game/guess_game4.jac")
        )
        table = None
        for i in mypass.sym_tab.kid_scope:
            if i.nix_name == "GuessTheNumberGame":
                for j in i.kid_scope:
                    if j.nix_name == "play":
                        table = j
                        break
                break
        self.assertIsNotNone(table)
        self.assertIsNotNone(table.lookup("attempts"))

    def test_edge_expr_not_type(self) -> None:
        """Test importing python."""
        captured_output = io.StringIO()
        sys.stdout = captured_output
        Jac.jac_import(
            self.mach, "edgetypeissue", base_path=self.fixture_abs_path("./")
        )
        sys.stdout = sys.__stdout__
        stdout_value = captured_output.getvalue()
        self.assertIn("[x()]", stdout_value)

    def test_blank_with_entry(self) -> None:
        """Test importing python."""
        captured_output = io.StringIO()
        sys.stdout = captured_output
        Jac.jac_import(
            self.mach, "blankwithentry", base_path=self.fixture_abs_path("./")
        )
        sys.stdout = sys.__stdout__
        stdout_value = captured_output.getvalue()
        self.assertIn("i work", stdout_value)

    def test_double_import_exec(self) -> None:
        """Test importing python."""
        captured_output = io.StringIO()
        sys.stdout = captured_output
        Jac.jac_import(self.mach, "dblhello", base_path=self.fixture_abs_path("./"))
        sys.stdout = sys.__stdout__
        stdout_value = captured_output.getvalue()
        self.assertEqual(stdout_value.count("Hello World!"), 1)
        self.assertIn("im still here", stdout_value)

    def test_cls_method(self) -> None:
        """Test class method output."""
        captured_output = io.StringIO()
        sys.stdout = captured_output
        Jac.jac_import(self.mach, "cls_method", base_path=self.fixture_abs_path("./"))
        sys.stdout = sys.__stdout__
        stdout_value = captured_output.getvalue().split("\n")
        self.assertEqual("MyClass", stdout_value[0])
        self.assertEqual("Hello, World1! Hello, World2!", stdout_value[1])
        self.assertEqual("Hello, World! Hello, World22!", stdout_value[2])

    def test_list_methods(self) -> None:
        """Test list_modules, list_walkers, list_nodes, and list_edges."""
        captured_output = io.StringIO()
        sys.stdout = captured_output

        Jac.jac_import(self.mach, "foo", base_path=self.fixture_abs_path("."))

        sys.stdout = sys.__stdout__
        stdout_value = captured_output.getvalue()

        self.assertIn(
            "Module: foo",
            stdout_value,
        )
        self.assertIn(
            "Module: bar",
            stdout_value,
        )
        self.assertIn(
            "Walkers in bar:\n  - Walker: bar_walk",
            stdout_value,
        )
        self.assertIn("Nodes in bar:\n  - Node: Item", stdout_value)
        self.assertIn("Edges in bar:\n  - Edge: Link", stdout_value)
        self.assertIn("Item value: 0", stdout_value)
        self.assertIn("Created 5 items.", stdout_value)

    def test_walker_dynamic_update(self) -> None:
        """Test dynamic update of a walker during runtime."""
        session = self.fixture_abs_path("bar_walk.session")
        bar_file_path = self.fixture_abs_path("bar.jac")
        update_file_path = self.fixture_abs_path("walker_update.jac")
        captured_output = io.StringIO()
        sys.stdout = captured_output
        cli.enter(
            filename=bar_file_path,
            session=session,
            entrypoint="bar_walk",
            args=[],
        )
        sys.stdout = sys.__stdout__
        stdout_value = captured_output.getvalue()
        expected_output = "Created 5 items."
        self.assertIn(expected_output, stdout_value.split("\n"))
        # Define the new behavior to be added
        new_behavior = """
        # New behavior added during runtime
        can end with `root exit {
            "bar_walk has been updated with new behavior!" |> print;
            disengage;
            }
        }
        """

        # Backup the original file content
        with open(bar_file_path, "r") as bar_file:
            original_content = bar_file.read()

        # Update the bar.jac file with new behavior
        with open(bar_file_path, "r+") as bar_file:
            content = bar_file.read()
            last_brace_index = content.rfind("}")
            if last_brace_index != -1:
                updated_content = content[:last_brace_index] + new_behavior
                bar_file.seek(0)
                bar_file.write(updated_content)
                bar_file.truncate()

        captured_output = io.StringIO()
        sys.stdout = captured_output

        try:
            cli.run(
                filename=update_file_path,
            )
            sys.stdout = sys.__stdout__
            stdout_value = captured_output.getvalue()
            expected_output = "bar_walk has been updated with new behavior!"
            self.assertIn(expected_output, stdout_value.split("\n"))
        finally:
            # Restore the original content of bar.jac
            with open(bar_file_path, "w") as bar_file:
                bar_file.write(original_content)

    def test_dynamic_spawn_architype(self) -> None:
        """Test that the walker and node can be spawned and behaves as expected."""
        captured_output = io.StringIO()
        sys.stdout = captured_output
        cli.run(self.fixture_abs_path("dynamic_architype.jac"))

        output = captured_output.getvalue().strip()
        output_lines = output.split("\n")

        # Expected outputs for spawned entities
        expected_spawned_node = "Spawned Node:"
        expected_spawned_walker = "Spawned Walker:"
        expected_spawned_external_node = "Spawned External node:"

        # Check for the spawned messages
        self.assertTrue(
            any(expected_spawned_node in line for line in output_lines),
            f"Expected '{expected_spawned_node}' in output.",
        )
        self.assertTrue(
            any(expected_spawned_walker in line for line in output_lines),
            f"Expected '{expected_spawned_walker}' in output.",
        )
        self.assertTrue(
            any(expected_spawned_external_node in line for line in output_lines),
            f"Expected '{expected_spawned_external_node}' in output.",
        )

        # Expected values from the walker traversal
        expected_values = ["Value: 0", "Value: 1", "Value: 2", "Value: 3"]

        # Each expected value should appear twice (once for test_node, once for Item)
        for val in expected_values:
            occurrences = [line for line in output_lines if line.strip() == val]
            self.assertEqual(
                len(occurrences),
                2,
                f"Expected '{val}' to appear 2 times, but found {len(occurrences)}.",
            )

    def test_dynamic_architype_creation(self) -> None:
        """Test that the walker and node can be created dynamically."""
        captured_output = io.StringIO()
        sys.stdout = captured_output
        cli.run(self.fixture_abs_path("create_dynamic_architype.jac"))

        output = captured_output.getvalue().strip()
        # Expected outputs for spawned entities
        expected_spawned_walker = "Dynamic Node Value: 99"

        # Check for the spawned messages
        self.assertTrue(
            expected_spawned_walker in output,
            f"Expected '{expected_spawned_walker}' in output.",
        )

    def test_dynamic_architype_creation_rel_import(self) -> None:
        """Test that the walker and node can be created dynamically, with relative import."""
        captured_output = io.StringIO()
        sys.stdout = captured_output
        cli.run(self.fixture_abs_path("arch_rel_import_creation.jac"))

        output = captured_output.getvalue().strip().splitlines()
        # Expected outputs for spawned entities
        expected_values = ["DynamicWalker Started", "UtilityNode Data: 42"]
        for val in expected_values:
            # Check for the spawned messages
            self.assertTrue(
                val in output,
                f"Expected '{val}' in output.",
            )

    def test_object_ref_interface(self) -> None:
        """Test class method output."""
        captured_output = io.StringIO()
        sys.stdout = captured_output
        cli.run(self.fixture_abs_path("objref.jac"))
        sys.stdout = sys.__stdout__
        stdout_value = captured_output.getvalue().split("\n")
        self.assertEqual(len(stdout_value[0]), 32)
        self.assertEqual("MyNode(value=0)", stdout_value[1])
        self.assertEqual("valid: True", stdout_value[2])

    def test_match_multi_ex(self) -> None:
        """Test match case with multiple expressions."""
        captured_output = io.StringIO()
        sys.stdout = captured_output
        Jac.jac_import(
            self.mach, "match_multi_ex", base_path=self.fixture_abs_path("./")
        )
        sys.stdout = sys.__stdout__
        stdout_value = captured_output.getvalue().split("\n")
        self.assertEqual("Ten", stdout_value[0])
        self.assertEqual("ten", stdout_value[1])

    def test_entry_exit(self) -> None:
        """Test entry and exit behavior of walker."""
        captured_output = io.StringIO()
        sys.stdout = captured_output
        Jac.jac_import(self.mach, "entry_exit", base_path=self.fixture_abs_path("./"))
        sys.stdout = sys.__stdout__
        stdout_value = captured_output.getvalue().split("\n")
        self.assertIn("Entering at the beginning of walker:  Root()", stdout_value[0])
        self.assertIn("entry_count=1, exit_count=1", str(stdout_value[12]))
        self.assertIn(
            "Exiting at the end of walker:  test_node(value=", stdout_value[11]
        )

    def test_visit_order(self) -> None:
        """Test entry and exit behavior of walker."""
        captured_output = io.StringIO()
        sys.stdout = captured_output
        Jac.jac_import(self.mach, "visit_order", base_path=self.fixture_abs_path("./"))
        sys.stdout = sys.__stdout__
        stdout_value = captured_output.getvalue()
        self.assertEqual("[MyNode(Name='End'), MyNode(Name='Middle')]\n", stdout_value)

    def test_global_multivar(self) -> None:
        """Test supporting multiple global variable in a statement."""
        captured_output = io.StringIO()
        sys.stdout = captured_output
        Jac.jac_import(
            self.mach, "glob_multivar_statement", base_path=self.fixture_abs_path("./")
        )
        sys.stdout = sys.__stdout__
        stdout_value = captured_output.getvalue().split("\n")
        self.assertIn("Hello World !", stdout_value[0])
        self.assertIn("Welcome to Jaseci!", stdout_value[1])

    def test_architype_def(self) -> None:
        """Test architype definition bug."""
        captured_output = io.StringIO()
        sys.stdout = captured_output
        Jac.jac_import(
            self.mach, "architype_def_bug", base_path=self.fixture_abs_path("./")
        )
        sys.stdout = sys.__stdout__
        stdout_value = captured_output.getvalue().split("\n")
        self.assertIn("MyWalker", stdout_value[0])
        self.assertIn("MyNode", stdout_value[1])

    def test_visit_sequence(self) -> None:
        """Test conn assign on edges."""
        captured_output = io.StringIO()
        sys.stdout = captured_output
        Jac.jac_import(
            self.mach, "visit_sequence", base_path=self.fixture_abs_path("./")
        )
        sys.stdout = sys.__stdout__
        self.assertEqual(
            "walker entry\nwalker enter to root\n"
            "a-1\na-2\na-3\na-4\na-5\na-6\n"
            "b-1\nb-2\nb-3\nb-4\nb-5\nb-6\n"
            "c-1\nc-2\nc-3\nc-4\nc-5\nc-6\n"
            "walker exit\n",
            captured_output.getvalue(),
        )

    def test_nested_impls(self) -> None:
        """Test complex nested impls."""
        captured_output = io.StringIO()
        sys.stdout = captured_output
        Jac.jac_import(self.mach, "nested_impls", base_path=self.fixture_abs_path("./"))
        sys.stdout = sys.__stdout__
        stdout_value = captured_output.getvalue().split("\n")
        self.assertIn("Hello,from bar in kk", stdout_value[0])
        self.assertIn("Greeting: Hello, World!", stdout_value[1])
        self.assertIn("Repeated: Hello", stdout_value[2])
        self.assertIn("Hello, World!", stdout_value[3])
        self.assertIn("Last message:!", stdout_value[4])
        self.assertIn("Final message:!", stdout_value[5])

    def test_connect_traverse_syntax(self) -> None:
        """Test connect traverse syntax."""
        captured_output = io.StringIO()
        sys.stdout = captured_output
        Jac.jac_import(
            self.mach, "connect_traverse_syntax", base_path=self.fixture_abs_path("./")
        )
        sys.stdout = sys.__stdout__
        stdout_value = captured_output.getvalue().split("\n")
        self.assertIn("A(val=5), A(val=10)", stdout_value[0])
        self.assertIn("[Root(), A(val=20)]", stdout_value[1])
        self.assertIn(
            "A(val=5), A(val=10)", stdout_value[2]
        )  # Remove after dropping deprecated syntax support
        self.assertIn(
            "[Root(), A(val=20)]", stdout_value[3]
        )  # Remove after dropping deprecated syntax support

<<<<<<< HEAD
    def test_unir_basic_blocks(self) -> None:
        """Test basic blocks."""
        file_name = self.fixture_abs_path("cfg_gen.jac")

        from jaclang.compiler.passes.main.schedules import py_code_gen_typed
        from jaclang.compiler.passes.main.cfg_build_pass import FetchBBPass

        with open(file_name, "r") as f:
            file_source = f.read()

        ir = (prog := JacProgram()).compile_from_str(
            source_str=file_source, file_path=file_name, schedule=py_code_gen_typed
        )

        cfg_pass = FetchBBPass(
            ir_in=ir,
            prog=prog,
        )

        dot = cfg_pass.dotgen_cfg()

        expected_dot = (
            "digraph G {\n"
            '  0 [label="BB0\\nx = 5 ;\\ny = 3 ;\\nif x > 3", shape=box];\n'
            '  1 [label="BB1\\nz = ( x + y ) ;", shape=box];\n'  # Note double backslash
            '  2 [label="BB2\\nelif x == 0", shape=box];\n'
            '  3 [label="BB3\\nz = y ;", shape=box];\n'
            '  4 [label="BB4\\nz = ( x - y ) ;", shape=box];\n'
            '  5 [label="BB5\\nfor i in range ( 0 , 10 )", shape=box];\n'
            '  6 [label="BB6\\nz = ( z + 1 ) ;", shape=box];\n'
            '  7 [label="BB7\\nwhile z < 10\\nz = ( z + 2 ) ;", shape=box];\n'
            '  8 [label="BB8\\nz = ( z + 2 ) ;", shape=box];\n'
            "  0 -> 1;\n"
            "  0 -> 2;\n"
            "  1 -> 5;\n"
            "  2 -> 3;\n"
            "  2 -> 4;\n"
            "  3 -> 5;\n"
            "  4 -> 5;\n"
            "  5 -> 6;\n"
            "  5 -> 7;\n"
            "  6 -> 5;\n"
            "  7 -> 7;\n"
            "  8 -> 7;\n"
            "}\n"
        )

        self.assertEqual(dot, expected_dot)
=======
    def test_node_del(self) -> None:
        """Test complex nested impls."""
        captured_output = io.StringIO()
        sys.stdout = captured_output
        Jac.jac_import(self.mach, "node_del", base_path=self.fixture_abs_path("./"))
        sys.stdout = sys.__stdout__
        stdout_value = captured_output.getvalue().split("\n")
        self.assertIn("0 : [2, 3, 4, 5, 6, 7, 8, 9, 10]", stdout_value[0])
        self.assertIn("7, 8 : [2, 3, 4, 5, 6, 7, 9]", stdout_value[1])
        self.assertIn("before delete : Inner(c=[1, 2, 3], d=4)", stdout_value[2])
        self.assertIn("after delete : Inner(c=[1, 3], d=4)", stdout_value[3])

    # Helper method to create files within tests
    def create_temp_jac_file(
        self, content: str, dir_path: str, filename: str = "test_mod.jac"
    ) -> str:
        """Create a temporary Jac file in a specific directory."""
        full_path = os.path.join(dir_path, filename)
        os.makedirs(os.path.dirname(full_path), exist_ok=True)
        with open(full_path, "w") as f:
            f.write(content)
        return full_path

    def test_import_from_site_packages(self) -> None:
        """Test importing a Jac module from simulated site-packages."""
        with tempfile.TemporaryDirectory() as tmpdir:
            # Simulate site-packages directory structure
            mock_site_dir = os.path.join(tmpdir, "site-packages")
            os.makedirs(mock_site_dir)

            # Create a module within the simulated site-packages
            site_mod_content = 'with entry { "Site package module loaded!" |> print; }'
            self.create_temp_jac_file(
                site_mod_content, mock_site_dir, "site_pkg_mod.jac"
            )

            # Create the importing script in the main temp directory
            importer_content = "import:jac site_pkg_mod;"
            _ = self.create_temp_jac_file(importer_content, tmpdir, "importer_site.jac")
            with patch("site.getsitepackages", return_value=[mock_site_dir]):
                captured_output = io.StringIO()
                sys.stdout = captured_output
                original_cwd = os.getcwd()
                try:
                    Jac.jac_import(self.mach, "importer_site", base_path=tmpdir)
                finally:
                    os.chdir(original_cwd)
                    sys.stdout = sys.__stdout__

                stdout_value = captured_output.getvalue()
                self.assertIn("Site package module loaded!", stdout_value)

    def test_import_from_jacpath(self) -> None:
        """Test importing a Jac module from JACPATH."""
        with tempfile.TemporaryDirectory() as tmpdir:
            # Simulate JACPATH directory
            jacpath_dir = os.path.join(tmpdir, "jaclibs")
            os.makedirs(jacpath_dir)

            # Create a module in the JACPATH directory
            jacpath_mod_content = 'with entry { "JACPATH module loaded!" |> print; }'
            self.create_temp_jac_file(
                jacpath_mod_content, jacpath_dir, "jacpath_mod.jac"
            )

            # Create the importing script in a different location
            script_dir = os.path.join(tmpdir, "scripts")
            os.makedirs(script_dir)
            importer_content = "import jacpath_mod;"
            _ = self.create_temp_jac_file(importer_content, script_dir, "importer.jac")

            # Set JACPATH environment variable and run
            original_jacpath = os.environ.get("JACPATH")
            os.environ["JACPATH"] = jacpath_dir
            captured_output = io.StringIO()
            sys.stdout = captured_output
            original_cwd = os.getcwd()
            os.chdir(script_dir)
            try:
                cli.run("importer.jac")
            finally:
                os.chdir(original_cwd)
                sys.stdout = sys.__stdout__
                # Clean up environment variable
                if original_jacpath is None:
                    if "JACPATH" in os.environ:
                        del os.environ["JACPATH"]
                else:
                    os.environ["JACPATH"] = original_jacpath

            stdout_value = captured_output.getvalue()
            self.assertIn("JACPATH module loaded!", stdout_value)
>>>>>>> 253895d9
<|MERGE_RESOLUTION|>--- conflicted
+++ resolved
@@ -1388,7 +1388,99 @@
             "[Root(), A(val=20)]", stdout_value[3]
         )  # Remove after dropping deprecated syntax support
 
-<<<<<<< HEAD
+    def test_node_del(self) -> None:
+        """Test complex nested impls."""
+        captured_output = io.StringIO()
+        sys.stdout = captured_output
+        Jac.jac_import(self.mach, "node_del", base_path=self.fixture_abs_path("./"))
+        sys.stdout = sys.__stdout__
+        stdout_value = captured_output.getvalue().split("\n")
+        self.assertIn("0 : [2, 3, 4, 5, 6, 7, 8, 9, 10]", stdout_value[0])
+        self.assertIn("7, 8 : [2, 3, 4, 5, 6, 7, 9]", stdout_value[1])
+        self.assertIn("before delete : Inner(c=[1, 2, 3], d=4)", stdout_value[2])
+        self.assertIn("after delete : Inner(c=[1, 3], d=4)", stdout_value[3])
+
+    # Helper method to create files within tests
+    def create_temp_jac_file(
+        self, content: str, dir_path: str, filename: str = "test_mod.jac"
+    ) -> str:
+        """Create a temporary Jac file in a specific directory."""
+        full_path = os.path.join(dir_path, filename)
+        os.makedirs(os.path.dirname(full_path), exist_ok=True)
+        with open(full_path, "w") as f:
+            f.write(content)
+        return full_path
+
+    def test_import_from_site_packages(self) -> None:
+        """Test importing a Jac module from simulated site-packages."""
+        with tempfile.TemporaryDirectory() as tmpdir:
+            # Simulate site-packages directory structure
+            mock_site_dir = os.path.join(tmpdir, "site-packages")
+            os.makedirs(mock_site_dir)
+
+            # Create a module within the simulated site-packages
+            site_mod_content = 'with entry { "Site package module loaded!" |> print; }'
+            self.create_temp_jac_file(
+                site_mod_content, mock_site_dir, "site_pkg_mod.jac"
+            )
+
+            # Create the importing script in the main temp directory
+            importer_content = "import:jac site_pkg_mod;"
+            _ = self.create_temp_jac_file(importer_content, tmpdir, "importer_site.jac")
+            with patch("site.getsitepackages", return_value=[mock_site_dir]):
+                captured_output = io.StringIO()
+                sys.stdout = captured_output
+                original_cwd = os.getcwd()
+                try:
+                    Jac.jac_import(self.mach, "importer_site", base_path=tmpdir)
+                finally:
+                    os.chdir(original_cwd)
+                    sys.stdout = sys.__stdout__
+
+                stdout_value = captured_output.getvalue()
+                self.assertIn("Site package module loaded!", stdout_value)
+
+    def test_import_from_jacpath(self) -> None:
+        """Test importing a Jac module from JACPATH."""
+        with tempfile.TemporaryDirectory() as tmpdir:
+            # Simulate JACPATH directory
+            jacpath_dir = os.path.join(tmpdir, "jaclibs")
+            os.makedirs(jacpath_dir)
+
+            # Create a module in the JACPATH directory
+            jacpath_mod_content = 'with entry { "JACPATH module loaded!" |> print; }'
+            self.create_temp_jac_file(
+                jacpath_mod_content, jacpath_dir, "jacpath_mod.jac"
+            )
+
+            # Create the importing script in a different location
+            script_dir = os.path.join(tmpdir, "scripts")
+            os.makedirs(script_dir)
+            importer_content = "import jacpath_mod;"
+            _ = self.create_temp_jac_file(importer_content, script_dir, "importer.jac")
+
+            # Set JACPATH environment variable and run
+            original_jacpath = os.environ.get("JACPATH")
+            os.environ["JACPATH"] = jacpath_dir
+            captured_output = io.StringIO()
+            sys.stdout = captured_output
+            original_cwd = os.getcwd()
+            os.chdir(script_dir)
+            try:
+                cli.run("importer.jac")
+            finally:
+                os.chdir(original_cwd)
+                sys.stdout = sys.__stdout__
+                # Clean up environment variable
+                if original_jacpath is None:
+                    if "JACPATH" in os.environ:
+                        del os.environ["JACPATH"]
+                else:
+                    os.environ["JACPATH"] = original_jacpath
+
+            stdout_value = captured_output.getvalue()
+            self.assertIn("JACPATH module loaded!", stdout_value)
+
     def test_unir_basic_blocks(self) -> None:
         """Test basic blocks."""
         file_name = self.fixture_abs_path("cfg_gen.jac")
@@ -1436,98 +1528,4 @@
             "}\n"
         )
 
-        self.assertEqual(dot, expected_dot)
-=======
-    def test_node_del(self) -> None:
-        """Test complex nested impls."""
-        captured_output = io.StringIO()
-        sys.stdout = captured_output
-        Jac.jac_import(self.mach, "node_del", base_path=self.fixture_abs_path("./"))
-        sys.stdout = sys.__stdout__
-        stdout_value = captured_output.getvalue().split("\n")
-        self.assertIn("0 : [2, 3, 4, 5, 6, 7, 8, 9, 10]", stdout_value[0])
-        self.assertIn("7, 8 : [2, 3, 4, 5, 6, 7, 9]", stdout_value[1])
-        self.assertIn("before delete : Inner(c=[1, 2, 3], d=4)", stdout_value[2])
-        self.assertIn("after delete : Inner(c=[1, 3], d=4)", stdout_value[3])
-
-    # Helper method to create files within tests
-    def create_temp_jac_file(
-        self, content: str, dir_path: str, filename: str = "test_mod.jac"
-    ) -> str:
-        """Create a temporary Jac file in a specific directory."""
-        full_path = os.path.join(dir_path, filename)
-        os.makedirs(os.path.dirname(full_path), exist_ok=True)
-        with open(full_path, "w") as f:
-            f.write(content)
-        return full_path
-
-    def test_import_from_site_packages(self) -> None:
-        """Test importing a Jac module from simulated site-packages."""
-        with tempfile.TemporaryDirectory() as tmpdir:
-            # Simulate site-packages directory structure
-            mock_site_dir = os.path.join(tmpdir, "site-packages")
-            os.makedirs(mock_site_dir)
-
-            # Create a module within the simulated site-packages
-            site_mod_content = 'with entry { "Site package module loaded!" |> print; }'
-            self.create_temp_jac_file(
-                site_mod_content, mock_site_dir, "site_pkg_mod.jac"
-            )
-
-            # Create the importing script in the main temp directory
-            importer_content = "import:jac site_pkg_mod;"
-            _ = self.create_temp_jac_file(importer_content, tmpdir, "importer_site.jac")
-            with patch("site.getsitepackages", return_value=[mock_site_dir]):
-                captured_output = io.StringIO()
-                sys.stdout = captured_output
-                original_cwd = os.getcwd()
-                try:
-                    Jac.jac_import(self.mach, "importer_site", base_path=tmpdir)
-                finally:
-                    os.chdir(original_cwd)
-                    sys.stdout = sys.__stdout__
-
-                stdout_value = captured_output.getvalue()
-                self.assertIn("Site package module loaded!", stdout_value)
-
-    def test_import_from_jacpath(self) -> None:
-        """Test importing a Jac module from JACPATH."""
-        with tempfile.TemporaryDirectory() as tmpdir:
-            # Simulate JACPATH directory
-            jacpath_dir = os.path.join(tmpdir, "jaclibs")
-            os.makedirs(jacpath_dir)
-
-            # Create a module in the JACPATH directory
-            jacpath_mod_content = 'with entry { "JACPATH module loaded!" |> print; }'
-            self.create_temp_jac_file(
-                jacpath_mod_content, jacpath_dir, "jacpath_mod.jac"
-            )
-
-            # Create the importing script in a different location
-            script_dir = os.path.join(tmpdir, "scripts")
-            os.makedirs(script_dir)
-            importer_content = "import jacpath_mod;"
-            _ = self.create_temp_jac_file(importer_content, script_dir, "importer.jac")
-
-            # Set JACPATH environment variable and run
-            original_jacpath = os.environ.get("JACPATH")
-            os.environ["JACPATH"] = jacpath_dir
-            captured_output = io.StringIO()
-            sys.stdout = captured_output
-            original_cwd = os.getcwd()
-            os.chdir(script_dir)
-            try:
-                cli.run("importer.jac")
-            finally:
-                os.chdir(original_cwd)
-                sys.stdout = sys.__stdout__
-                # Clean up environment variable
-                if original_jacpath is None:
-                    if "JACPATH" in os.environ:
-                        del os.environ["JACPATH"]
-                else:
-                    os.environ["JACPATH"] = original_jacpath
-
-            stdout_value = captured_output.getvalue()
-            self.assertIn("JACPATH module loaded!", stdout_value)
->>>>>>> 253895d9
+        self.assertEqual(dot, expected_dot)