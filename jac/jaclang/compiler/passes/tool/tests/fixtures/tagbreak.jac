#this file is part of formatter tests and is not meant to be run
 class SemTokManager {
    """Initialize semantic token manager."""
    def init(self: SemTokManager, ir: uni.Module) -> None {
        self.aaaaastatic_sem_tokens:
            List[Tuple[lspt.Position, int, int, uni.AstSymbolNode]] = self.gen_sem_tok_node(
            ir
        );
    }
}


def walrus_example() {
    if ((x := 10) > 5) {
        print(x);
        b = a(
            11111111111111111111111111111111111111111111111111111111111111111111111111
        );
    }
}


with entry {
    c = (
        a()
        if 1 and
        isinstance(a, int) and
        isinstance(a, int) and
        isinstance(a, int) and
        isinstance(a, int) and
        isinstance(a, int)
        else (
            999
            if isinstance(a, int) and
            isinstance(a, int) and
            isinstance(a, int) and
            isinstance(4, bool)
            else 7
        )
    );
    print(
        """This is a long
        line of code."""
    );
}


class ModuleManager {
    def clear_alerts_for_file(self: ModuleManager, file_path_fs: str) -> None {
        #list comprehension example
        self.warnings_had = [
            w
            for w in self.program
            if w.loc.mod_path != file_path_fs
        ];
        self.program.errors_had = [
            e
            for e in self.program.errors_haddddddddd
            if e.loc.mod_path != file_path_fs
        ];
        self.program.errors_had = [
            e
            for e in self.program.errors_haddddddddddddddddddddddddddddddddddddddddd
            if e.loc.mod_path != file_path_fs
        ];
        # dict comprehension example
        squares_dict = {x : x ** 2 for x in numbers};
        squares_dict = {
            x : x ** 2 for x in numberssssssssssssssssssssssssssssssssssssssssssssss
        };
        squares_dict = {
            x : x ** 2
            for x in numbersssssssssssssssssssssssssssssssssssssssssssssssssssssssssssssssssssssssssss
        };
        # set comprehension example
        squares_set = {x ** 2 for x in numbers};
        squares_set = {
            x ** 2 for x in numberssssssssssssssssssssssssssssssssssssssssssssssss
        };
        squares_set = {
            x ** 2
            for x in numbersssssssssssssssssssssssssssssssssssssssssssssssssssssssssssssssssss
        };
        # generator comprehension example
        squares_gen = (x ** 2 for x in numbers);
        squares_gen = (
            x ** 2 for x in numberssssssssssssssssssssssssssssssssssssssssssssssssssss
        );
        squares_gen = (
            x ** 2
            for x in numbersssssssssssssssssssssssssssssssssssssssssssssssssssssssssssssssssss
        );
    }
}


## expr as item extra space issue
 with entry {
    with open(f"Apple{apple}.txt") as f {
        # Fix syntax highlighting
        print(
            f.read()
        );
    }
}


def func_with_very_long_params(
    aaaaaaaaaaaaaaaaaaaaaaaaaaaaaaaaaaaaaaaaaaaaaaaaaaaaaaaaaaaaaaaaaaaaaaaaaaaaaaa: int,
    bbbbbbbbbbbbbbbbbbbbbbbbbbbbbbbbbbbbbbbbbbbbbbbbbbbbbbbbbbbbbbbbbbb: int,
) -> None {
    print(
        aaaaaaaaaaaaaaaaaaaaaaaaaaaaaaaaaaaaaaaaaaaaaaaaaaaaaaaaaaaaaaaaaaaaaaaaaaaaaaa,
        bbbbbbbbbbbbbbbbbbbbbbbbbbbbbbbbbbbbbbbbbbbbbbbbbbbbbbbbbbbbbbbbbbb,
    );
}


def func_with_long_params(
    aaaaaaaaaaaaaaaaaaaaaa: int, bbbbbbbbbbbbbbbbbbbbbbbbbbbbbbbbbbbbbbbb: int,
) -> None {
    print(
        aaaaaaaaaaaaaaaaaaaaaa, bbbbbbbbbbbbbbbbbbbbbbbbbbbbbbbbbbbbbbbb, 1111111111111
    );
}


def func_with_short_params(a: int, b: int) -> None {
    print(a + b + c[5:]);
}


with entry {
    if (
        node_selected and
        node_selected.find_parent_of_type(uni.Archetype) or
        node_selected.find_parent_of_type(uni.ImplDef)
    ) {
        self_symbol = [
            lspt.CompletionItem(label='self', kind=lspt.CompletionItemKind.Variable)
        ];
    } else {
        self_symbol = [];
    }
    x = (
        1222222222 and
        2222222222222222222222222222222222222222222222222222222222222222222222222222222222222222
    );
<<<<<<< HEAD
    a = (4 if True else 4);
}


import from typing { Any, Awaitable, Callable, Coroutine, Optional, ParamSpec, TypeVar }

import from jaclang.compiler.constant {
    JacSemTokenModifier as SemTokMod,
    JacSemTokenType as SemTokType,
}
=======
    a = 4 if True else 4;
}


"""Return diagnostics."""
def gen_diagnostics(
    from_path: str, errors: list[Alert], warnings: list[Alert]
) -> list[lspt.Diagnostic] {
    if (
        isinstance(node_selected, uni.Name) and
        node_selected.parent and
        isinstance(node_selected.parent, uni.ModulePath)
    ) {
        node_selected = node_selected.name_of;
    } elif (
        isinstance(node_selected, uni.Name) and
        node_selected.parent and
        isinstance(node_selected.parent, uni.ModulePath)
    ) {
        spec = node_selected.parent.parent.abs_path;
    }
}


@decorator
def x() { }


@decorator()
class KK {}
>>>>>>> 7caea5df
<|MERGE_RESOLUTION|>--- conflicted
+++ resolved
@@ -146,8 +146,7 @@
         1222222222 and
         2222222222222222222222222222222222222222222222222222222222222222222222222222222222222222
     );
-<<<<<<< HEAD
-    a = (4 if True else 4);
+    a = 4 if True else 4;
 }
 
 
@@ -156,9 +155,6 @@
 import from jaclang.compiler.constant {
     JacSemTokenModifier as SemTokMod,
     JacSemTokenType as SemTokType,
-}
-=======
-    a = 4 if True else 4;
 }
 
 
@@ -187,5 +183,4 @@
 
 
 @decorator()
-class KK {}
->>>>>>> 7caea5df
+class KK {}