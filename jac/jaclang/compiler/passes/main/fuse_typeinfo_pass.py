"""Integrate mypy infrastructure into Jac.

This is used to call mypy type checking into Jac files by integrating
mypy apis into Jac and use jac py ast in it.
"""

from __future__ import annotations

import re
from typing import Callable, Optional, TypeVar

import jaclang.compiler.absyntree as ast
from jaclang.compiler.passes import Pass
from jaclang.compiler.symtable import SymbolTable
from jaclang.settings import settings
from jaclang.utils.helpers import pascal_to_snake
from jaclang.vendor.mypy.nodes import Node as VNode  # bit of a hack


import mypy.nodes as MypyNodes  # noqa N812
import mypy.types as MypyTypes  # noqa N812
from mypy.checkexpr import Type as MyType


T = TypeVar("T", bound=ast.AstSymbolNode)


class FuseTypeInfoPass(Pass):
    """Python and bytecode file self.__debug_printing pass."""

    node_type_hash: dict[MypyNodes.Node | VNode, MyType] = {}

    # Override this to support enter expression.
    def enter_node(self, node: ast.AstNode) -> None:
        """Run on entering node."""
        super().enter_node(node)

        if isinstance(node, ast.Expr):
            self.enter_expr(node)

    def __debug_print(self, msg: str) -> None:
        if settings.fuse_type_info_debug:
            self.log_info("FuseTypeInfo::" + msg)

    def __call_type_handler(self, mypy_type: MypyTypes.Type) -> Optional[str]:
        mypy_type_name = pascal_to_snake(mypy_type.__class__.__name__)
        type_handler_name = f"get_type_from_{mypy_type_name}"
        if hasattr(self, type_handler_name):
            return getattr(self, type_handler_name)(mypy_type)
        self.__debug_print(
            f'"MypyTypes::{mypy_type.__class__.__name__}" isn\'t supported yet'
        )
        return None

    def __set_type_sym_table_link(self, node: ast.AstSymbolNode) -> None:
        typ = node.expr_type.split(".")
        typ_sym_table = self.ir.sym_tab
        assert isinstance(self.ir, ast.Module)

        sym_type = node.expr_type
        if re.match(r"builtins.(list|dict|tuple)", sym_type):
            sym_type = re.sub(r"\[.*\]", "", sym_type)

        typ = sym_type.split(".")

        if node.expr_type == "types.ModuleType" and node.sym:
            node.name_spec.type_sym_tab = node.sym.parent_tab.find_scope(node.sym_name)

        for i in typ:
            if i == self.ir.name:
                continue
            f = typ_sym_table.find_scope(i)
            if f:
                typ_sym_table = f

        if typ_sym_table != self.ir.sym_tab:
            node.name_spec.type_sym_tab = typ_sym_table

    @staticmethod
    def __handle_node(
        func: Callable[[FuseTypeInfoPass, T], None]
    ) -> Callable[[FuseTypeInfoPass, T], None]:
        def node_handler(self: FuseTypeInfoPass, node: T) -> None:
            if not isinstance(node, ast.AstSymbolNode):
                self.__debug_print(
                    f"Warning {node.__class__.__name__} is not an AstSymbolNode"
                )

            try:
                jac_node_str = f'jac node "{node.loc}::{node.__class__.__name__}'
                if hasattr(node, "value"):
                    jac_node_str += f'::{node.value}"'
                else:
                    jac_node_str += '"'

                # Jac node has only one mypy node linked to it
                if len(node.gen.mypy_ast) == 1:
                    func(self, node)
<<<<<<< HEAD
                    self.__set_sym_table_link(node)
=======
                    self.__set_type_sym_table_link(node)
                    self.__collect_python_dependencies(node)
>>>>>>> 28921802

                # Jac node has multiple mypy nodes linked to it
                elif len(node.gen.mypy_ast) > 1:
                    # Checking that these nodes are duplicate or not
                    temp = []
                    for n in node.gen.mypy_ast:
                        n_id = f"{type(node)}"
                        n_id += f"::{n.line}::{n.column}"
                        n_id += f" - {n.end_line}::{n.end_column}"
                        if n_id not in temp:
                            temp.append(n_id)

                    # Check the number of unique mypy nodes linked
                    if len(temp) > 1:
                        self.__debug_print(
                            f"{jac_node_str} has multiple mypy nodes associated to it"
                        )
                    else:
                        self.__debug_print(
                            f"{jac_node_str} has duplicate mypy nodes associated to it"
                        )
                        func(self, node)
<<<<<<< HEAD
                        self.__set_sym_table_link(node)
=======
                        self.__set_type_sym_table_link(node)
                        self.__collect_python_dependencies(node)
>>>>>>> 28921802

                # Special handing for BuiltinType
                elif isinstance(node, ast.BuiltinType):
                    func(self, node)  # type: ignore
                    self.__set_type_sym_table_link(node)

                # Jac node doesn't have mypy nodes linked to it
                else:
                    self.__debug_print(
                        f"{jac_node_str} doesn't have mypy node associated to it"
                    )

            except AttributeError as e:
                if settings.fuse_type_info_debug:
                    raise e
                self.__debug_print(
                    f'{node.loc}: Internal error happened while parsing "{e.obj.__class__.__name__}"'
                )

        return node_handler

    def __collect_type_from_symbol(self, node: ast.AstSymbolNode) -> None:
        mypy_node = node.gen.mypy_ast[0]

        if isinstance(mypy_node, MypyNodes.MemberExpr):
            if mypy_node in self.node_type_hash:
                node.name_spec.expr_type = (
                    self.__call_type_handler(self.node_type_hash[mypy_node])
                    or node.name_spec.expr_type
                )
            else:
                self.__debug_print(f"{node.loc} MemberExpr type is not found")

        elif hasattr(mypy_node, "node"):
            # orig_node = mypy_node
            mypy_node = mypy_node.node

            if isinstance(mypy_node, (MypyNodes.Var, MypyNodes.FuncDef)):
                node.name_spec.expr_type = (
                    self.__call_type_handler(mypy_node.type) or node.name_spec.expr_type
                )

            elif isinstance(mypy_node, MypyNodes.MypyFile):
                node.name_spec.expr_type = "types.ModuleType"

            elif isinstance(mypy_node, MypyNodes.TypeInfo):
                node.name_spec.expr_type = mypy_node.fullname

            elif isinstance(mypy_node, MypyNodes.OverloadedFuncDef):
                node.name_spec.expr_type = (
                    self.__call_type_handler(mypy_node.items[0].func.type)
                    or node.name_spec.expr_type
                )

            elif mypy_node is None:
                node.name_spec.expr_type = "None"

            else:
                self.__debug_print(
                    f'"{node.loc}::{node.__class__.__name__}" mypy (with node attr) node isn\'t supported'
                    f"{type(mypy_node)}"
                )

        else:
            if isinstance(mypy_node, MypyNodes.ClassDef):
                node.name_spec.expr_type = mypy_node.fullname
                self.__set_type_sym_table_link(node)
            elif isinstance(mypy_node, MypyNodes.FuncDef):
                node.name_spec.expr_type = (
                    self.__call_type_handler(mypy_node.type) or node.name_spec.expr_type
                )
            elif isinstance(mypy_node, MypyNodes.Argument):
                node.name_spec.expr_type = (
                    self.__call_type_handler(mypy_node.variable.type)
                    or node.name_spec.expr_type
                )
            elif isinstance(mypy_node, MypyNodes.Decorator):
                node.name_spec.expr_type = (
                    self.__call_type_handler(mypy_node.func.type.ret_type)
                    or node.name_spec.expr_type
                )
            else:
                self.__debug_print(
                    f'"{node.loc}::{node.__class__.__name__}" mypy node isn\'t supported'
                    f"{type(mypy_node)}"
                )

    def __check_builltin_symbol(self, node: ast.NameAtom) -> None:
        if isinstance(node.parent, ast.AtomTrailer) and node is node.parent.right:
            return
        builtins_sym_tab = self.ir.sym_tab.find_scope("builtins")
        assert builtins_sym_tab is not None
        builtins_sym = builtins_sym_tab.lookup(node.sym_name)
        if builtins_sym:
            node.name_spec._sym = builtins_sym

    collection_types_map = {
        ast.ListVal: "builtins.list",
        ast.SetVal: "builtins.set",
        ast.TupleVal: "builtins.tuple",
        ast.DictVal: "builtins.dict",
        ast.ListCompr: None,
        ast.DictCompr: None,
    }

    # NOTE (Thakee): Since expression nodes are not AstSymbolNodes, I'm not decorating this with __handle_node
    # and IMO instead of checking if it's a symbol node or an expression, we somehow mark expressions as
    # valid nodes that can have symbols. At this point I'm leaving this like this and lemme know
    # otherwise.
    # NOTE (GAMAL): This will be fixed through the AstTypedNode
    def enter_expr(self: FuseTypeInfoPass, node: ast.Expr) -> None:
        """Enter an expression node."""
        if len(node.gen.mypy_ast) == 0:
            return

        # If the corrosponding mypy ast node type has stored here, get the values.
        mypy_node = node.gen.mypy_ast[0]
        if mypy_node in self.node_type_hash:
            mytype: MyType = self.node_type_hash[mypy_node]
            node.expr_type = self.__call_type_handler(mytype) or node.expr_type

        # Set they symbol type for collection expression.
        #
        # GenCompr is an instance of ListCompr but we don't handle it here.
        # so the isinstace (node, <classes>) doesn't work, I'm going with type(...) == ...
        if type(node) in self.collection_types_map:
            assert isinstance(node, ast.AtomExpr)  # To make mypy happy.
            collection_type = self.collection_types_map[type(node)]
            if collection_type is not None:
                node.name_spec.expr_type = collection_type
            if mypy_node in self.node_type_hash:
                node.name_spec.expr_type = (
                    self.__call_type_handler(mytype) or node.name_spec.expr_type
                )

    @__handle_node
    def enter_name(self, node: ast.NameAtom) -> None:
        """Pass handler for name nodes."""
        self.__collect_type_from_symbol(node)
        if node.sym is None:
            self.__check_builltin_symbol(node)

    @__handle_node
    def enter_module_path(self, node: ast.ModulePath) -> None:
        """Pass handler for ModulePath nodes."""
        self.__debug_print(f"Getting type not supported in {type(node)}")

    @__handle_node
    def enter_module_item(self, node: ast.ModuleItem) -> None:
        """Pass handler for ModuleItem nodes."""
        self.__debug_print(f"Getting type not supported in {type(node)}")

    @__handle_node
    def enter_architype(self, node: ast.Architype) -> None:
        """Pass handler for Architype nodes."""
        self.__collect_type_from_symbol(node)

    @__handle_node
    def enter_arch_def(self, node: ast.ArchDef) -> None:
        """Pass handler for ArchDef nodes."""
        self.__debug_print(f"Getting type not supported in {type(node)}")

    @__handle_node
    def enter_enum(self, node: ast.Enum) -> None:
        """Pass handler for Enum nodes."""
        self.__collect_type_from_symbol(node)

    @__handle_node
    def enter_enum_def(self, node: ast.EnumDef) -> None:
        """Pass handler for EnumDef nodes."""
        self.__debug_print(f"Getting type not supported in {type(node)}")

    @__handle_node
    def enter_ability(self, node: ast.Ability) -> None:
        """Pass handler for Ability nodes."""
        if isinstance(node.gen.mypy_ast[0], MypyNodes.FuncDef):
            node.name_spec.expr_type = (
                self.__call_type_handler(node.gen.mypy_ast[0].type.ret_type)
                or node.name_spec.expr_type
            )
        else:
            self.__debug_print(
                f"{node.loc}: Can't get type of an ability from mypy node other than Ability. "
                f"{type(node.gen.mypy_ast[0])}"
            )

    @__handle_node
    def enter_ability_def(self, node: ast.AbilityDef) -> None:
        """Pass handler for AbilityDef nodes."""
        if isinstance(node.gen.mypy_ast[0], MypyNodes.FuncDef):
            node.name_spec.expr_type = (
                self.__call_type_handler(node.gen.mypy_ast[0].type.ret_type)
                or node.name_spec.expr_type
            )
        else:
            self.__debug_print(
                f"{node.loc}: Can't get type of an AbilityDef from mypy node other than FuncDef. "
                f"{type(node.gen.mypy_ast[0])}"
            )

    @__handle_node
    def enter_param_var(self, node: ast.ParamVar) -> None:
        """Pass handler for ParamVar nodes."""
        if isinstance(node.gen.mypy_ast[0], MypyNodes.Argument):
            mypy_node: MypyNodes.Argument = node.gen.mypy_ast[0]
            if mypy_node.variable.type:
                node.name_spec.expr_type = (
                    self.__call_type_handler(mypy_node.variable.type)
                    or node.name_spec.expr_type
                )
        else:
            self.__debug_print(
                f"{node.loc}: Can't get parameter value from mypyNode other than Argument"
            )

    # TODO: support all lhs if needed
    @__handle_node
    def enter_has_var(self, node: ast.HasVar) -> None:
        """Pass handler for HasVar nodes."""
        mypy_node = node.gen.mypy_ast[0]
        if isinstance(mypy_node, MypyNodes.AssignmentStmt):
            n = mypy_node.lvalues[0].node
            if isinstance(n, (MypyNodes.Var, MypyNodes.FuncDef)):
                node.name_spec.expr_type = (
                    self.__call_type_handler(n.type) or node.name_spec.expr_type
                )
            else:
                self.__debug_print(
                    "Getting type of 'AssignmentStmt' is only supported with Var and FuncDef"
                )
        else:
            self.__debug_print(
                "Getting type of 'HasVar' is only supported with AssignmentStmt"
            )

    def exit_has_var(self, node: ast.HasVar) -> None:
        """Pass handler for HasVar nodes."""
        node.name_spec.expr_type = node.name.expr_type
        node.name_spec.type_sym_tab = node.name.type_sym_tab

    @__handle_node
    def enter_multi_string(self, node: ast.MultiString) -> None:
        """Pass handler for MultiString nodes."""
        node.name_spec.expr_type = "builtins.str"

    @__handle_node
    def enter_f_string(self, node: ast.FString) -> None:
        """Pass handler for FString nodes."""
        self.__debug_print(f"Getting type not supported in {type(node)}")

    @__handle_node
    def enter_index_slice(self, node: ast.IndexSlice) -> None:
        """Pass handler for IndexSlice nodes."""
        self.__debug_print(f"Getting type not supported in {type(node)}")

    @__handle_node
    def enter_arch_ref(self, node: ast.ArchRef) -> None:
        """Pass handler for ArchRef nodes."""
        if isinstance(node.gen.mypy_ast[0], MypyNodes.ClassDef):
            mypy_node: MypyNodes.ClassDef = node.gen.mypy_ast[0]
            node.name_spec.expr_type = mypy_node.fullname
            self.__set_type_sym_table_link(node)
        elif isinstance(node.gen.mypy_ast[0], MypyNodes.FuncDef):
            mypy_node2: MypyNodes.FuncDef = node.gen.mypy_ast[0]
            node.name_spec.expr_type = (
                self.__call_type_handler(mypy_node2.type) or node.name_spec.expr_type
            )
        else:
            self.__debug_print(
                f"{node.loc}: Can't get ArchRef value from mypyNode other than ClassDef "
                f"type(node.gen.mypy_ast[0])"
            )

    @__handle_node
    def enter_special_var_ref(self, node: ast.SpecialVarRef) -> None:
        """Pass handler for SpecialVarRef nodes."""
        return self.enter_name(node)

    @__handle_node
    def enter_edge_op_ref(self, node: ast.EdgeOpRef) -> None:
        """Pass handler for EdgeOpRef nodes."""
        self.__collect_type_from_symbol(node)

    @__handle_node
    def enter_filter_compr(self, node: ast.FilterCompr) -> None:
        """Pass handler for FilterCompr nodes."""
        self.__debug_print(f"Getting type not supported in {type(node)}")

    @__handle_node
    def enter_assign_compr(self, node: ast.AssignCompr) -> None:
        """Pass handler for AssignCompr nodes."""
        self.__debug_print(f"Getting type not supported in {type(node)}")

    @__handle_node
    def enter_int(self, node: ast.Int) -> None:
        """Pass handler for Int nodes."""
        node.name_spec.expr_type = "builtins.int"

    @__handle_node
    def enter_float(self, node: ast.Float) -> None:
        """Pass handler for Float nodes."""
        node.name_spec.expr_type = "builtins.float"

    @__handle_node
    def enter_string(self, node: ast.String) -> None:
        """Pass handler for String nodes."""
        node.name_spec.expr_type = "builtins.str"

    @__handle_node
    def enter_bool(self, node: ast.Bool) -> None:
        """Pass handler for Bool nodes."""
        node.name_spec.expr_type = "builtins.bool"

    @__handle_node
    def enter_builtin_type(self, node: ast.BuiltinType) -> None:
        """Pass handler for BuiltinType nodes."""
        self.__check_builltin_symbol(node)
        node.name_spec.expr_type = f"builtins.{node.sym_name}"

    def get_type_from_instance(self, mypy_type: MypyTypes.Instance) -> Optional[str]:
        """Get type info from mypy type Instance."""
        #  FIXME: Returning str(mypy_type) won't work for literal values since it would be
        # like Literal['foo'] instead of builtins.str, so we need to get the type fullname.
        # Not sure if this is the best way to do it.
        ret = str(mypy_type)
        if ret.startswith("Literal[") and ret.endswith("]"):
            return mypy_type.type.fullname
        return ret

    def get_type_from_callable_type(
        self, mypy_type: MypyTypes.CallableType
    ) -> Optional[str]:
        """Get type info from mypy type CallableType."""
        return self.__call_type_handler(mypy_type.ret_type)

    # TODO: Which overloaded function to get the return value from?
    def get_type_from_overloaded(
        self, mypy_type: MypyTypes.Overloaded
    ) -> Optional[str]:
        """Get type info from mypy type Overloaded."""
        return self.__call_type_handler(mypy_type.items[0])

    def get_type_from_none_type(self, mypy_type: MypyTypes.NoneType) -> Optional[str]:
        """Get type info from mypy type NoneType."""
        return "None"

    def get_type_from_any_type(self, mypy_type: MypyTypes.AnyType) -> Optional[str]:
        """Get type info from mypy type NoneType."""
        return "Any"

    def get_type_from_tuple_type(self, mypy_type: MypyTypes.TupleType) -> Optional[str]:
        """Get type info from mypy type TupleType."""
        return "builtins.tuple"

    def get_type_from_type_type(self, mypy_type: MypyTypes.TypeType) -> Optional[str]:
        """Get type info from mypy type TypeType."""
        return str(mypy_type.item)

    def exit_assignment(self, node: ast.Assignment) -> None:
        """Add new symbols in the symbol table in case of self."""
        # This will fix adding new items to the class through self
        # self.x = 5  # will add x to self datatype symbol table
        for target in node.target.items:
            if (
                isinstance(target, ast.AtomTrailer)
                and isinstance(target.target, ast.SpecialVarRef)
                and target.target.sym_name == "self"
            ):
                self_obj = target.target
                right_obj = target.right
                if self_obj.type_sym_tab and isinstance(right_obj, ast.AstSymbolNode):
                    self_obj.type_sym_tab.def_insert(right_obj)

        # Support adding the correct type symbol table in case of ModuleType
        # This will only work for target=Val & target1=target2=val and
        #   target is a moduleType
        # it won't work in case of
        #   - target1, target2 = Val1, Val2  <-- tuples need more attention
        #   - target = a.b.c                 <-- will be fixed after thakee's PR
        #   - a.b.c = val                    <-- will be fixed after thakee's PR
        for target in node.target.items:
            if (
                isinstance(target, ast.Name)
                and target.expr_type == "types.ModuleType"
                and isinstance(node.value, ast.Name)
            ):
                target.type_sym_tab = node.value.type_sym_tab

    def expand_atom_trailer(self, node_list: list[ast.AstNode]) -> list[ast.AstNode]:
        """Expand the atom trailer object in a list of AstNode."""
        out: list[ast.AstNode] = []
        for i in node_list:
            if isinstance(i, ast.AtomTrailer):
                out.append(i.target)
                out.append(i.right)
            elif isinstance(i, ast.FuncCall):
                out.append(i.target)
            else:
                out.append(i)
        return out

    def exit_atom_trailer(self, node: ast.AtomTrailer) -> None:
        """Adding symbol links to AtomTrailer right nodes."""
        # This will fix adding the symbol links to nodes in atom trailer
        # self.x.z = 5  # will add symbol links to both x and z

        # This function originally used `as_attr_list` in AtomTrailer
        # but an issue happened when doing stuff like fool_me().CONST_VALUE2
        # The issue was due to the way `as_attr_list` implemented so the fix
        # was to implement it again to get all items in AtomTrailer even if
        # their type is not an AstSymbolNode
        atom_trailer_unwind = self.expand_atom_trailer([node])
        iteration_count = 0
        while any(
            isinstance(i, (ast.AtomTrailer, ast.FuncCall)) for i in atom_trailer_unwind
        ):
            atom_trailer_unwind = self.expand_atom_trailer(atom_trailer_unwind)
            iteration_count += 1
            if iteration_count > 50:
                break

        for i in range(1, len(atom_trailer_unwind)):
            left = atom_trailer_unwind[i - 1]
            right = atom_trailer_unwind[i]

            assert isinstance(left, (ast.Expr, ast.AstSymbolNode))
            assert isinstance(right, ast.AstSymbolNode)

            if isinstance(right, ast.IndexSlice):
                # In case of index slice, left won't have a symbol table as it's a list/dict/set
                node_type: str = ""

                # left type is a list
                if left.expr_type.startswith("builtins.list["):
                    node_type = left.expr_type[len("builtins.list[") : -1]

                    # right index slice is a range then it's type is the same as left
                    if right.is_range:
                        right.expr_type = left.expr_type
                        continue

                # left type is a dictionary
                elif left.expr_type.startswith("builtins.dict["):
                    node_type = (
                        left.expr_type[len("builtins.dict[") : -1].split(",")[1].strip()
                    )

                # unsupported type
                else:
                    continue

                right.expr_type = node_type

                # Getting the correct symbol table and link it
                type_symtab: Optional[SymbolTable] = self.ir.sym_tab
                assert isinstance(self.ir, ast.Module)
                assert isinstance(type_symtab, SymbolTable)

                if re.match(r"builtins.(list|dict|tuple)", node_type):
                    node_type = re.sub(r"\[.*\]", "", node_type)

                for j in node_type.split("."):
                    if j == self.ir.name:
                        continue
                    type_symtab = type_symtab.find_scope(j)
                    if type_symtab is None:
                        break
                right.type_sym_tab = type_symtab

            else:
                if left.type_sym_tab:
                    right.name_spec.sym = left.type_sym_tab.lookup(right.sym_name)
                    if right.name_spec.sym:
                        right.name_spec.sym.add_use(right.name_spec)<|MERGE_RESOLUTION|>--- conflicted
+++ resolved
@@ -96,12 +96,7 @@
                 # Jac node has only one mypy node linked to it
                 if len(node.gen.mypy_ast) == 1:
                     func(self, node)
-<<<<<<< HEAD
-                    self.__set_sym_table_link(node)
-=======
                     self.__set_type_sym_table_link(node)
-                    self.__collect_python_dependencies(node)
->>>>>>> 28921802
 
                 # Jac node has multiple mypy nodes linked to it
                 elif len(node.gen.mypy_ast) > 1:
@@ -124,12 +119,7 @@
                             f"{jac_node_str} has duplicate mypy nodes associated to it"
                         )
                         func(self, node)
-<<<<<<< HEAD
-                        self.__set_sym_table_link(node)
-=======
                         self.__set_type_sym_table_link(node)
-                        self.__collect_python_dependencies(node)
->>>>>>> 28921802
 
                 # Special handing for BuiltinType
                 elif isinstance(node, ast.BuiltinType):
