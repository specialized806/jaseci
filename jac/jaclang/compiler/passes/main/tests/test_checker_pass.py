
"""Tests for typechecker pass (the pyright implementation)."""

from tempfile import NamedTemporaryFile

from jaclang.utils.test import TestCase
from jaclang.compiler.passes.main import TypeCheckPass
from jaclang.compiler.program import JacProgram


class TypeCheckerPassTests(TestCase):
    """Test class obviously."""

    def test_explicit_type_annotation_in_assignment(self) -> None:
        """Test explicit type annotation in assignment."""
        program = JacProgram()
        program.build(
            self.fixture_abs_path("type_annotation_assignment.jac"), type_check=True
        )
        self.assertEqual(len(program.errors_had), 2)
        self._assert_error_pretty_found("""
            glob should_fail1: int = "foo";
                 ^^^^^^^^^^^^^^^^^^^^^^^^^
        """, program.errors_had[0].pretty_print())

        self._assert_error_pretty_found("""
            glob should_fail2: str = 42;
                 ^^^^^^^^^^^^^^^^^^^^^^
        """, program.errors_had[1].pretty_print())

    def test_float_types(self) -> None:
        program = JacProgram()
        mod = program.compile(self.fixture_abs_path("checker_float.jac"))
        TypeCheckPass(ir_in=mod, prog=program)
        self.assertEqual(len(program.errors_had), 1)
        self._assert_error_pretty_found("""
            f: float = pi; # <-- OK
            s: str = pi;   # <-- Error
            ^^^^^^^^^^^
        """, program.errors_had[0].pretty_print())


    def test_infer_type_of_assignment(self) -> None:
        program = JacProgram()
        mod = program.compile(self.fixture_abs_path("infer_type_assignment.jac"))
        TypeCheckPass(ir_in=mod, prog=program)
        self.assertEqual(len(program.errors_had), 1)

        self._assert_error_pretty_found("""
          assigning_to_str: str = some_int_inferred;
          ^^^^^^^^^^^^^^^^^^^^^^^^^^^^^^^^^^^^^^^^^
        """, program.errors_had[0].pretty_print())

    def test_member_access_type_resolve(self) -> None:
        program = JacProgram()
        mod = program.compile(self.fixture_abs_path("member_access_type_resolve.jac"))
        TypeCheckPass(ir_in=mod, prog=program)
        self.assertEqual(len(program.errors_had), 1)
        self._assert_error_pretty_found("""
          s: str = f.bar.baz;
          ^^^^^^^^^^^^^^^^^^^
        """, program.errors_had[0].pretty_print())

    def test_member_access_type_infered(self) -> None:
        program = JacProgram()
        mod = program.compile(self.fixture_abs_path("member_access_type_inferred.jac"))
        TypeCheckPass(ir_in=mod, prog=program)
        self.assertEqual(len(program.errors_had), 1)
        self._assert_error_pretty_found("""
          s = f.bar;
          ^^^^^^^^^
        """, program.errors_had[0].pretty_print())

    def test_import_symbol_type_infer(self) -> None:
        program = JacProgram()
        mod = program.compile(self.fixture_abs_path("import_symbol_type_infer.jac"))
        TypeCheckPass(ir_in=mod, prog=program)
        self.assertEqual(len(program.errors_had), 1)
        self._assert_error_pretty_found("""
            i: int = m.sys.prefix;
            ^^^^^^^^^^^^^^^^^^^^^
        """, program.errors_had[0].pretty_print())

    def test_from_import(self) -> None:
        path = self.fixture_abs_path("checker_importer.jac")

        program = JacProgram()
        mod = program.compile(path)
        TypeCheckPass(ir_in=mod, prog=program)
        self.assertEqual(len(program.errors_had), 1)
        self._assert_error_pretty_found("""
          glob s: str = alias;
               ^^^^^^^^^^^^^^
        """, program.errors_had[0].pretty_print())

    def test_call_expr(self) -> None:
        path = self.fixture_abs_path("checker_expr_call.jac")
        program = JacProgram()
        mod = program.compile(path)
        TypeCheckPass(ir_in=mod, prog=program)
        self.assertEqual(len(program.errors_had), 1)
        self._assert_error_pretty_found("""
          s: str = foo();
          ^^^^^^^^^^^^^^
        """, program.errors_had[0].pretty_print())

    def test_call_expr_magic(self) -> None:
        path = self.fixture_abs_path("checker_magic_call.jac")
        program = JacProgram()
        mod = program.compile(path)
        TypeCheckPass(ir_in=mod, prog=program)
        self.assertEqual(len(program.errors_had), 1)
        self._assert_error_pretty_found("""
            b: Bar = fn()(); # <-- Ok
            f: Foo = fn()(); # <-- Error
            ^^^^^^^^^^^^^^^^
        """, program.errors_had[0].pretty_print())

<<<<<<< HEAD
    def check_param_arg_match(self) -> None:
        path = self.fixture_abs_path("checker_param_types.jac")
=======
    def test_self_type_inference(self) -> None:
        path = self.fixture_abs_path("checker_self_type.jac")
>>>>>>> 2bc68d4b
        program = JacProgram()
        mod = program.compile(path)
        TypeCheckPass(ir_in=mod, prog=program)
        self.assertEqual(len(program.errors_had), 1)
        self._assert_error_pretty_found("""
<<<<<<< HEAD
            foo(A()); # <-- Ok
            foo(B()); # <-- Error
                ^^^
=======
          x: str = self.i; # <-- Error
          ^^^^^^^^^^^^^^^
>>>>>>> 2bc68d4b
        """, program.errors_had[0].pretty_print())

    def test_binary_op(self) -> None:
        program = JacProgram()
        mod = program.compile(self.fixture_abs_path("checker_binary_op.jac"))
        TypeCheckPass(ir_in=mod, prog=program)
        self.assertEqual(len(program.errors_had), 2)
        self._assert_error_pretty_found("""
            r2: A = a + a;  # <-- Error
            ^^^^^^^^^^^^^
        """, program.errors_had[0].pretty_print())
        self._assert_error_pretty_found("""
            r4: str = (a+a) * B(); # <-- Error
            ^^^^^^^^^^^^^^^^^^^^^
        """, program.errors_had[1].pretty_print())

    def test_checker_call_expr_class(self) -> None:
        path = self.fixture_abs_path("checker_call_expr_class.jac")
        program = JacProgram()
        mod = program.compile(path)
        TypeCheckPass(ir_in=mod, prog=program)
        self.assertEqual(len(program.errors_had), 1)
        self._assert_error_pretty_found("""
            inst.i = 'str'; # <-- Error
            ^^^^^^^^^^^^^^
        """, program.errors_had[0].pretty_print())

    def test_checker_mod_path(self) -> None:
        path = self.fixture_abs_path("checker_mod_path.jac")
        program = JacProgram()
        mod = program.compile(path)
        TypeCheckPass(ir_in=mod, prog=program)
        self.assertEqual(len(program.errors_had), 1)
        self._assert_error_pretty_found("""
            a:int = uni.Module; # <-- Error
            ^^^^^^^^^^^^^^
        """, program.errors_had[0].pretty_print())

    def test_checker_import_missing_module(self) -> None:
        path = self.fixture_abs_path("checker_import_missing_module.jac")
        program = JacProgram()
        mod = program.compile(path)
        TypeCheckPass(ir_in=mod, prog=program)
        self.assertEqual(len(program.errors_had), 0)

    def test_cyclic_symbol(self) -> None:
        path = self.fixture_abs_path("checker_cyclic_symbol.jac")
        program = JacProgram()
        mod = program.compile(path)
        # This will result in a stack overflow if not handled properly.
        # So the fact that it has 0 errors means it passed.
        TypeCheckPass(ir_in=mod, prog=program)
        self.assertEqual(len(program.errors_had), 0)

    def _assert_error_pretty_found(self, needle: str, haystack: str) -> None:
        for line in [line.strip() for line in needle.splitlines() if line.strip()]:
            self.assertIn(line, haystack, f"Expected line '{line}' not found in:\n{haystack}")<|MERGE_RESOLUTION|>--- conflicted
+++ resolved
@@ -116,26 +116,27 @@
             ^^^^^^^^^^^^^^^^
         """, program.errors_had[0].pretty_print())
 
-<<<<<<< HEAD
     def check_param_arg_match(self) -> None:
         path = self.fixture_abs_path("checker_param_types.jac")
-=======
-    def test_self_type_inference(self) -> None:
-        path = self.fixture_abs_path("checker_self_type.jac")
->>>>>>> 2bc68d4b
         program = JacProgram()
         mod = program.compile(path)
         TypeCheckPass(ir_in=mod, prog=program)
         self.assertEqual(len(program.errors_had), 1)
         self._assert_error_pretty_found("""
-<<<<<<< HEAD
             foo(A()); # <-- Ok
             foo(B()); # <-- Error
                 ^^^
-=======
+        """, program.errors_had[0].pretty_print())
+
+    def test_self_type_inference(self) -> None:
+        path = self.fixture_abs_path("checker_self_type.jac")
+        program = JacProgram()
+        mod = program.compile(path)
+        TypeCheckPass(ir_in=mod, prog=program)
+        self.assertEqual(len(program.errors_had), 1)
+        self._assert_error_pretty_found("""
           x: str = self.i; # <-- Error
           ^^^^^^^^^^^^^^^
->>>>>>> 2bc68d4b
         """, program.errors_had[0].pretty_print())
 
     def test_binary_op(self) -> None:
