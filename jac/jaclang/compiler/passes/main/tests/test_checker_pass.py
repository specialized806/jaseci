--- conflicted
+++ resolved
@@ -92,26 +92,27 @@
           ^^^^^^^^^^^^^^
         """, program.errors_had[0].pretty_print())
 
-<<<<<<< HEAD
-    def test_self_type_inference(self) -> None:
-        path = self.fixture_abs_path("checker_self_type.jac")
-=======
     def test_call_expr_magic(self) -> None:
         path = self.fixture_abs_path("checker_magic_call.jac")
->>>>>>> 07424d71
         program = JacProgram()
         mod = program.compile(path)
         TypeCheckPass(ir_in=mod, prog=program)
         self.assertEqual(len(program.errors_had), 1)
         self._assert_error_pretty_found("""
-<<<<<<< HEAD
-          x: str = self.i; # <-- Error
-          ^^^^^^^^^^^^^^^
-=======
             b: Bar = fn()(); # <-- Ok
             f: Foo = fn()(); # <-- Error
             ^^^^^^^^^^^^^^^^
->>>>>>> 07424d71
+        """, program.errors_had[0].pretty_print())
+
+    def test_self_type_inference(self) -> None:
+        path = self.fixture_abs_path("checker_self_type.jac")
+        program = JacProgram()
+        mod = program.compile(path)
+        TypeCheckPass(ir_in=mod, prog=program)
+        self.assertEqual(len(program.errors_had), 1)
+        self._assert_error_pretty_found("""
+          x: str = self.i; # <-- Error
+          ^^^^^^^^^^^^^^^
         """, program.errors_had[0].pretty_print())
 
     def test_binary_op(self) -> None:
