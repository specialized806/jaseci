--- conflicted
+++ resolved
@@ -471,14 +471,7 @@
                     if isinstance(item.operand, AstSymbolNode):
                         item.operand.name_spec.py_ctx_func = ast3.Store
                 elif isinstance(item, (TupleVal, ListVal)):
-<<<<<<< HEAD
                     for i in item.values:
-=======
-                    vals = []
-                    if item.values:
-                        vals = item.values.items if hasattr(item.values, "items") else list(item.values)
-                    for i in vals:
->>>>>>> 7a2a37a5
                         if isinstance(i, AstSymbolNode):
                             i.name_spec.py_ctx_func = ast3.Store
                         elif isinstance(i, AtomTrailer):
@@ -1065,7 +1058,7 @@
         kid: Sequence[UniNode],
         doc: Optional[String] = None,
     ) -> None:
-        self.assignments = list(assignments)
+        self.assignments = assignments
         self.is_frozen = is_frozen
         UniNode.__init__(self, kid=kid)
         AstAccessNode.__init__(self, access=access)
@@ -3095,10 +3088,10 @@
 
     def __init__(
         self,
-        values: Sequence[Expr] | None,
-        kid: Sequence[UniNode],
-    ) -> None:
-        self.values: list[Expr] = list(values) if values else []
+        values: Sequence[Expr],
+        kid: Sequence[UniNode],
+    ) -> None:
+        self.values = values
         UniNode.__init__(self, kid=kid)
         Expr.__init__(self)
         AstSymbolStubNode.__init__(self, sym_type=SymbolType.SEQUENCE)
@@ -3109,9 +3102,9 @@
             for i in self.values:
                 res = res and i.normalize(deep)
         new_kid: list[UniNode] = [self.gen_token(Tok.LSQUARE)]
-        for i, val in enumerate(self.values):
+        for idx, val in enumerate(self.values):
             new_kid.append(val)
-            if i < len(self.values) - 1:
+            if idx < len(self.values) - 1:
                 new_kid.append(self.gen_token(Tok.COMMA))
         new_kid.append(self.gen_token(Tok.RSQUARE))
         self.set_kids(nodes=new_kid)
@@ -3137,9 +3130,9 @@
             for i in self.values:
                 res = res and i.normalize(deep)
         new_kid: list[UniNode] = [self.gen_token(Tok.LBRACE)]
-        for i, val in enumerate(self.values):
+        for idx, val in enumerate(self.values):
             new_kid.append(val)
-            if i < len(self.values) - 1:
+            if idx < len(self.values) - 1:
                 new_kid.append(self.gen_token(Tok.COMMA))
         new_kid.append(self.gen_token(Tok.RBRACE))
         self.set_kids(nodes=new_kid)
