"""Abstract class for IR Passes for Jac."""

from __future__ import annotations

import ast as ast3
import builtins
import os
from copy import copy
from dataclasses import dataclass
from hashlib import md5
from types import EllipsisType
from typing import (
    Any,
    Callable,
    Generic,
    Optional,
    Sequence,
    Type,
    TypeVar,
)


from jaclang.compiler import TOKEN_MAP
from jaclang.compiler.codeinfo import CodeGenTarget, CodeLocInfo
from jaclang.compiler.constant import (
    Constants as Con,
    EdgeDir,
    JacSemTokenModifier as SemTokMod,
    JacSemTokenType as SemTokType,
    SymbolType,
)
from jaclang.compiler.constant import DELIM_MAP, SymbolAccess, Tokens as Tok
from jaclang.utils import resolve_relative_path
from jaclang.utils.treeprinter import (
    print_ast_tree,
    print_symtab_tree,
    printgraph_ast_tree,
    printgraph_symtab_tree,
)


class UniNode:
    """Abstract syntax tree node for Jac."""

    def __init__(self, kid: Sequence[UniNode]) -> None:
        """Initialize ast."""
        self.parent: Optional[UniNode] = None
        self.kid: list[UniNode] = [x.set_parent(self) for x in kid]
        self._sub_node_tab: dict[type, list[UniNode]] = {}
        self.construct_sub_node_tab()
        self._in_mod_nodes: list[UniNode] = []
        self.gen: CodeGenTarget = CodeGenTarget()
        self.loc: CodeLocInfo = CodeLocInfo(*self.resolve_tok_range())

    def construct_sub_node_tab(self) -> None:
        """Construct sub node table."""
        for i in self.kid:
            if not i:
                continue
            for k, v in i._sub_node_tab.items():
                if k in self._sub_node_tab:
                    self._sub_node_tab[k].extend(v)
                else:
                    self._sub_node_tab[k] = copy(v)
            if type(i) in self._sub_node_tab:
                self._sub_node_tab[type(i)].append(i)
            else:
                self._sub_node_tab[type(i)] = [i]

    @property
    def sym_tab(self) -> UniScopeNode:
        """Get symbol table."""
        return (
            self
            if isinstance(self, UniScopeNode)
            else self.parent_of_type(UniScopeNode)
        )

    def add_kids_left(
        self,
        nodes: Sequence[UniNode],
        pos_update: bool = True,
        parent_update: bool = False,
    ) -> UniNode:
        """Add kid left."""
        self.kid = [*nodes, *self.kid]
        if pos_update:
            for i in nodes:
                i.parent = self
            self.loc.update_first_token(self.kid[0].loc.first_tok)
        elif parent_update:
            for i in nodes:
                i.parent = self
        return self

    def add_kids_right(
        self,
        nodes: Sequence[UniNode],
        pos_update: bool = True,
        parent_update: bool = False,
    ) -> UniNode:
        """Add kid right."""
        self.kid = [*self.kid, *nodes]
        if pos_update:
            for i in nodes:
                i.parent = self
            self.loc.update_last_token(self.kid[-1].loc.last_tok)
        elif parent_update:
            for i in nodes:
                i.parent = self
        return self

    def insert_kids_at_pos(
        self, nodes: Sequence[UniNode], pos: int, pos_update: bool = True
    ) -> UniNode:
        """Insert kids at position."""
        self.kid = [*self.kid[:pos], *nodes, *self.kid[pos:]]
        if pos_update:
            for i in nodes:
                i.parent = self
            self.loc.update_token_range(*self.resolve_tok_range())
        return self

    def set_kids(self, nodes: Sequence[UniNode]) -> UniNode:
        """Set kids."""
        self.kid = [*nodes]
        for i in nodes:
            i.parent = self
        self.loc.update_token_range(*self.resolve_tok_range())
        return self

    def set_parent(self, parent: UniNode) -> UniNode:
        """Set parent."""
        self.parent = parent
        return self

    def resolve_tok_range(self) -> tuple[Token, Token]:
        if len(self.kid):
            return (
                self.kid[0].loc.first_tok,
                self.kid[-1].loc.last_tok,
            )
        elif isinstance(self, Token):
            return (self, self)
        else:
            raise ValueError(f"Empty kid for Token {type(self).__name__}")

    def gen_token(self, name: Tok, value: Optional[str] = None) -> Token:
        value = (
            value
            if value
            else (
                DELIM_MAP[name]
                if name in DELIM_MAP
                else TOKEN_MAP[name.value] if name.value in TOKEN_MAP else name.value
            )
        )
        return Token(
            name=name,
            value=value,
            orig_src=self.loc.orig_src,
            col_start=self.loc.col_start,
            col_end=0,
            line=self.loc.first_line,
            end_line=self.loc.last_line,
            pos_start=0,
            pos_end=0,
        )

    def get_all_sub_nodes(self, typ: Type[T], brute_force: bool = True) -> list[T]:
        """Get all sub nodes of type."""
        from jaclang.compiler.passes import UniPass

        return UniPass.get_all_sub_nodes(node=self, typ=typ, brute_force=brute_force)

    def find_parent_of_type(self, typ: Type[T]) -> Optional[T]:
        """Get parent of type."""
        from jaclang.compiler.passes import UniPass

        return UniPass.find_parent_of_type(node=self, typ=typ)

    def parent_of_type(self, typ: Type[T]) -> T:
        ret = self.find_parent_of_type(typ)
        if isinstance(ret, typ):
            return ret
        else:
            raise ValueError(f"Parent of type {typ} not found from {type(self)}.")

    def to_dict(self) -> dict[str, str]:
        """Return dict representation of node."""
        ret = {
            "node": str(type(self).__name__),
            "kid": str([x.to_dict() for x in self.kid if x]),
            "line": str(self.loc.first_line),
            "col": str(self.loc.col_start),
        }
        if isinstance(self, Token):
            ret["name"] = self.name
            ret["value"] = self.value
        return ret

    def pp(self, depth: Optional[int] = None) -> str:
        """Print ast."""
        return print_ast_tree(self, max_depth=depth)

    def printgraph(self) -> str:
        """Print ast."""
        return printgraph_ast_tree(self)

    def flatten(self) -> list[UniNode]:
        """Flatten ast."""
        ret = [self]
        for k in self.kid:
            ret += k.flatten()
        return ret

    def normalize(self, deep: bool = False) -> bool:
        return False

    def unparse(self) -> str:
        valid = self.normalize()
        res = " ".join([i.unparse() for i in self.kid])
        if not valid:
            raise NotImplementedError(f"Node {type(self).__name__} is not valid.")
        return res


# Symbols can have mulitple definitions but resolves decl to be the
# first such definition in a given scope.
class Symbol:
    """Symbol."""

    def __init__(
        self,
        defn: NameAtom,
        access: SymbolAccess,
        parent_tab: UniScopeNode,
    ) -> None:
        """Initialize."""
        self.defn: list[NameAtom] = [defn]
        self.uses: list[NameAtom] = []
        defn.sym = self
        self.access: SymbolAccess = access
        self.parent_tab = parent_tab

    @property
    def decl(self) -> NameAtom:
        """Get decl."""
        return self.defn[0]

    @property
    def sym_name(self) -> str:
        """Get name."""
        return self.decl.sym_name

    @property
    def sym_type(self) -> SymbolType:
        """Get sym_type."""
        return self.decl.sym_category

    @property
    def sym_dotted_name(self) -> str:
        """Return a full path of the symbol."""
        out = [self.defn[0].sym_name]
        current_tab: UniScopeNode | None = self.parent_tab
        while current_tab is not None:
            out.append(current_tab.scope_name)
            current_tab = current_tab.parent_scope
        out.reverse()
        return ".".join(out)

    @property
    def fetch_sym_tab(self) -> Optional[UniScopeNode]:
        """Get symbol table."""
        return self.parent_tab.find_scope(self.sym_name)

    def add_defn(self, node: NameAtom) -> None:
        """Add defn."""
        self.defn.append(node)
        node.sym = self

    def add_use(self, node: NameAtom) -> None:
        """Add use."""
        self.uses.append(node)
        node.sym = self

    def __repr__(self) -> str:
        """Repr."""
        return f"Symbol({self.sym_name}, {self.sym_type}, {self.access}, {self.defn})"


class UniScopeNode(UniNode):
    """Symbol Table."""

    def __init__(
        self,
        name: str,
        parent_scope: Optional[UniScopeNode] = None,
    ) -> None:
        """Initialize."""
        self.scope_name = name
        self.parent_scope = parent_scope
        self.kid_scope: list[UniScopeNode] = []
        self.names_in_scope: dict[str, Symbol] = {}
        self.inherited_scope: list[InheritedSymbolTable] = []

    def get_type(self) -> SymbolType:
        """Get type."""
        if isinstance(self, AstSymbolNode):
            return self.sym_category
        return SymbolType.VAR

    def get_parent(self) -> Optional[UniScopeNode]:
        """Get parent."""
        return self.parent_scope

    def lookup(self, name: str, deep: bool = True) -> Optional[Symbol]:
        """Lookup a variable in the symbol table."""
        if name in self.names_in_scope:
            return self.names_in_scope[name]
        for i in self.inherited_scope:
            found = i.lookup(name, deep=False)
            if found:
                return found
        if deep and self.parent_scope:
            return self.parent_scope.lookup(name, deep)
        return None

    def insert(
        self,
        node: AstSymbolNode,
        access_spec: Optional[AstAccessNode] | SymbolAccess = None,
        single: bool = False,
        force_overwrite: bool = False,
    ) -> Optional[UniNode]:
        """Set a variable in the symbol table.

        Returns original symbol as collision if single check fails, none otherwise.
        Also updates node.sym to create pointer to symbol.
        """
        collision = (
            self.names_in_scope[node.sym_name].defn[-1]
            if single and node.sym_name in self.names_in_scope
            else None
        )
        if force_overwrite or node.sym_name not in self.names_in_scope:
            self.names_in_scope[node.sym_name] = Symbol(
                defn=node.name_spec,
                access=(
                    access_spec
                    if isinstance(access_spec, SymbolAccess)
                    else access_spec.access_type if access_spec else SymbolAccess.PUBLIC
                ),
                parent_tab=self,
            )
        else:
            self.names_in_scope[node.sym_name].add_defn(node.name_spec)
        node.name_spec.sym = self.names_in_scope[node.sym_name]
        return collision

    def find_scope(self, name: str) -> Optional[UniScopeNode]:
        """Find a scope in the symbol table."""
        for k in self.kid_scope:
            if k.scope_name == name:
                return k
        for k2 in self.inherited_scope:
            if k2.base_symbol_table.scope_name == name:
                return k2.base_symbol_table
        return None

    def link_kid_scope(self, key_node: UniScopeNode) -> UniScopeNode:
        """Push a new scope onto the symbol table."""
        key_node.parent_scope = self
        self.kid_scope.append(key_node)
        return self.kid_scope[-1]

    def inherit_sym_tab(self, target_sym_tab: UniScopeNode) -> None:
        """Inherit symbol table."""
        for i in target_sym_tab.names_in_scope.values():
            self.def_insert(i.decl, access_spec=i.access)

    def def_insert(
        self,
        node: AstSymbolNode,
        access_spec: Optional[AstAccessNode] | SymbolAccess = None,
        single_decl: Optional[str] = None,
        force_overwrite: bool = False,
    ) -> Optional[Symbol]:
        """Insert into symbol table."""
        if node.sym and self == node.sym.parent_tab:
            return node.sym
        self.insert(
            node=node,
            single=single_decl is not None,
            access_spec=access_spec,
            force_overwrite=force_overwrite,
        )
        self.update_py_ctx_for_def(node)
        return node.sym

    def chain_def_insert(self, node_list: list[AstSymbolNode]) -> None:
        """Link chain of containing names to symbol."""
        if not node_list:
            return
        cur_sym_tab: UniScopeNode | None = node_list[0].sym_tab
        node_list[-1].name_spec.py_ctx_func = ast3.Store
        if isinstance(node_list[-1].name_spec, AstSymbolNode):
            node_list[-1].name_spec.py_ctx_func = ast3.Store

        node_list = node_list[:-1]  # Just performs lookup mappings of pre assign chain
        for i in node_list:
            cur_sym_tab = (
                lookup.decl.sym_tab
                if (
                    lookup := self.use_lookup(
                        i,
                        sym_table=cur_sym_tab,
                    )
                )
                else None
            )

    def use_lookup(
        self,
        node: AstSymbolNode,
        sym_table: Optional[UniScopeNode] = None,
    ) -> Optional[Symbol]:
        """Link to symbol."""
        if node.sym:
            return node.sym
        if not sym_table:
            sym_table = node.sym_tab
        if sym_table:
            lookup = sym_table.lookup(name=node.sym_name, deep=True)
            lookup.add_use(node.name_spec) if lookup else None
        return node.sym

    def chain_use_lookup(self, node_list: Sequence[AstSymbolNode]) -> None:
        """Link chain of containing names to symbol."""
        if not node_list:
            return
        cur_sym_tab: UniScopeNode | None = node_list[0].sym_tab
        for i in node_list:
            if cur_sym_tab is None:
                break
            lookup = self.use_lookup(i, sym_table=cur_sym_tab)
            if lookup:
                cur_sym_tab = lookup.decl.sym_tab

                # check if the symbol table name is not the same as symbol name
                # then try to find a child scope with the same name
                # This is used to get the scope in case of
                #      import math;
                #      b = math.floor(1.7);
                if cur_sym_tab.scope_name != i.sym_name:
                    t = cur_sym_tab.find_scope(i.sym_name)
                    if t:
                        cur_sym_tab = t
            else:
                cur_sym_tab = None

    def update_py_ctx_for_def(self, node: AstSymbolNode) -> None:
        """Update python context for definition."""
        node.name_spec.py_ctx_func = ast3.Store
        if isinstance(node, (TupleVal, ListVal)) and node.values:
            # Handling of UnaryExpr case for item is only necessary for
            # the generation of Starred nodes in the AST for examples
            # like `(a, *b) = (1, 2, 3, 4)`.
            def fix(item: TupleVal | ListVal | UnaryExpr) -> None:
                if isinstance(item, UnaryExpr):
                    if isinstance(item.operand, AstSymbolNode):
                        item.operand.name_spec.py_ctx_func = ast3.Store
                elif isinstance(item, (TupleVal, ListVal)):
                    for i in item.values:
                        if isinstance(i, AstSymbolNode):
                            i.name_spec.py_ctx_func = ast3.Store
                        elif isinstance(i, AtomTrailer):
                            self.chain_def_insert(i.as_attr_list)
                        if isinstance(i, (TupleVal, ListVal, UnaryExpr)):
                            fix(i)

            fix(node)

    def inherit_baseclasses_sym(self, node: Archetype | Enum) -> None:
        """Inherit base classes symbol tables."""
        if node.base_classes:
            for base_cls in node.base_classes:
                if (
                    isinstance(base_cls, AstSymbolNode)
                    and (found := self.use_lookup(base_cls))
                    and found
                ):
                    found_tab = found.decl.sym_tab
                    inher_sym_tab = InheritedSymbolTable(
                        base_symbol_table=found_tab, load_all_symbols=True, symbols=[]
                    )
                    self.inherited_scope.append(inher_sym_tab)
                    base_cls.name_spec.name_of = found.decl.name_of

    def sym_pp(self, depth: Optional[int] = None) -> str:
        """Pretty print."""
        return print_symtab_tree(root=self, depth=depth)

    def sym_printgraph(self) -> str:
        """Generate dot graph for sym table."""
        return printgraph_symtab_tree(self)

    def __repr__(self) -> str:
        """Repr."""
        out = f"{self.scope_name} {super().__repr__()}:\n"
        for k, v in self.names_in_scope.items():
            out += f"    {k}: {v}\n"
        return out


class InheritedSymbolTable:
    """Inherited symbol table."""

    def __init__(
        self,
        base_symbol_table: UniScopeNode,
        load_all_symbols: bool = False,  # This is needed for python imports
        symbols: Optional[list[str]] = None,
    ) -> None:
        """Initialize."""
        self.base_symbol_table: UniScopeNode = base_symbol_table
        self.load_all_symbols: bool = load_all_symbols
        self.symbols: list[str] = symbols if symbols else []

    def lookup(self, name: str, deep: bool = False) -> Optional[Symbol]:
        """Lookup a variable in the symbol table."""
        if self.load_all_symbols:
            return self.base_symbol_table.lookup(name, deep)
        else:
            if name in self.symbols:
                return self.base_symbol_table.lookup(name, deep)
            else:
                return None


class AstSymbolNode(UniNode):
    """Nodes that have link to a symbol in symbol table."""

    def __init__(
        self, sym_name: str, name_spec: NameAtom, sym_category: SymbolType
    ) -> None:
        self.name_spec = name_spec
        self.name_spec.name_of = self
        self.name_spec._sym_name = sym_name
        self.name_spec._sym_category = sym_category

    @property
    def sym(self) -> Optional[Symbol]:
        return self.name_spec.sym

    @property
    def sym_name(self) -> str:
        return self.name_spec.sym_name

    @property
    def sym_category(self) -> SymbolType:
        return self.name_spec.sym_category

    @property
    def py_ctx_func(self) -> Type[ast3.AST]:
        return self.name_spec.py_ctx_func

    @property
    def expr_type(self) -> str:
        return self.name_spec.expr_type

    @property
    def type_sym_tab(self) -> Optional[UniScopeNode]:
        """Get type symbol table."""
        return self.name_spec.type_sym_tab


class AstSymbolStubNode(AstSymbolNode):
    """Nodes that have link to a symbol in symbol table."""

    def __init__(self, sym_type: SymbolType) -> None:
        AstSymbolNode.__init__(
            self,
            sym_name=f"[{self.__class__.__name__}]",
            name_spec=Name.gen_stub_from_node(self, f"[{self.__class__.__name__}]"),
            sym_category=sym_type,
        )


class AstAccessNode(UniNode):
    """Nodes that have access."""

    def __init__(self, access: Optional[SubTag[Token]]) -> None:
        self.access: Optional[SubTag[Token]] = access

    @property
    def access_type(self) -> SymbolAccess:
        return (
            SymbolAccess.PRIVATE
            if self.access and self.access.tag.name == Tok.KW_PRIV
            else (
                SymbolAccess.PROTECTED
                if self.access and self.access.tag.name == Tok.KW_PROT
                else SymbolAccess.PUBLIC
            )
        )


T = TypeVar("T", bound=UniNode)


class AstDocNode(UniNode):
    """Nodes that have access."""

    def __init__(self, doc: Optional[String]) -> None:
        self.doc: Optional[String] = doc


class AstAsyncNode(UniNode):
    """Nodes that have access."""

    def __init__(self, is_async: bool) -> None:
        self.is_async: bool = is_async


class AstElseBodyNode(UniNode):
    """Nodes that have access."""

    def __init__(self, else_body: Optional[ElseStmt | ElseIf]) -> None:
        self.else_body: Optional[ElseStmt | ElseIf] = else_body


class AstTypedVarNode(UniNode):
    """Nodes that have access."""

    def __init__(self, type_tag: Optional[SubTag[Expr]]) -> None:
        self.type_tag: Optional[SubTag[Expr]] = type_tag


class WalkerStmtOnlyNode(UniNode):
    """WalkerStmtOnlyNode node type for Jac Ast."""

    def __init__(self) -> None:
        self.from_walker: bool = False


class UniCFGNode(UniNode):
    """BasicBlockStmt node type for Jac Uniir."""

    def __init__(self) -> None:
        """Initialize basic block statement node."""
        self.bb_in: list[UniCFGNode] = []
        self.bb_out: list[UniCFGNode] = []

    def get_head(self) -> UniCFGNode:
        """Get head by walking up the CFG iteratively."""
        node = self
        while (
            node.bb_in
            and len(node.bb_in) == 1
            and not isinstance(node.bb_in[0], (InForStmt, IterForStmt, WhileStmt))
            and node.bb_in[0].bb_out
            and len(node.bb_in[0].bb_out) == 1
        ):
            node = node.bb_in[0]
        return node

    def get_tail(self) -> UniCFGNode:
        """Get tail by walking down the CFG iteratively."""
        node = self
        while (
            node.bb_out
            and len(node.bb_out) == 1
            and not isinstance(node.bb_out[0], (InForStmt, IterForStmt, WhileStmt))
            and node.bb_out[0].bb_in
            and len(node.bb_out[0].bb_in) == 1
        ):
            node = node.bb_out[0]
        return node


class Expr(UniNode):
    """Expression is a combination of values, variables operators and fuctions that are evaluated to produce a value.

    1. Literal Expressions.
    2. Binary Operations.
    3. Unary Operations.
    4. Ternary Operations.
    5. Attribute Access.
    6. Subscript.
    7. Call Expression.
    8. List Value.
    9. Dictionary Value.
    10. Set Value.
    11. Generator Expression.
    12. Lambda Expression.
    13. Conditional Expression.
    14. Yield Expression.
    etc.

    An expression can be assigned to a variable, passed to a function, or
    retuurend from a function.

    Examples:
        "hello world"         # literal.
        <expr>(<expr>, ...);  # call.
        <expr>.NAME           # attribute.
        <expr>[<expr>]        # subscript.
        <expr> if <expr> else <expr>  # ternary.
    """

    def __init__(self) -> None:
        self._sym_type: str = "NoType"
        self._type_sym_tab: Optional[UniScopeNode] = None

    @property
    def expr_type(self) -> str:
        return self._sym_type

    @expr_type.setter
    def expr_type(self, sym_type: str) -> None:
        self._sym_type = sym_type

    @property
    def type_sym_tab(self) -> Optional[UniScopeNode]:
        """Get type symbol table."""
        return self._type_sym_tab

    @type_sym_tab.setter
    def type_sym_tab(self, type_sym_tab: UniScopeNode) -> None:
        """Set type symbol table."""
        self._type_sym_tab = type_sym_tab


class AtomExpr(Expr, AstSymbolStubNode):
    """AtomExpr node type for Jac Ast."""


class ElementStmt(AstDocNode):
    """ElementStmt node type for Jac Ast."""


class ArchBlockStmt(UniNode):
    """ArchBlockStmt node type for Jac Ast."""


class EnumBlockStmt(UniNode):
    """EnumBlockStmt node type for Jac Ast."""


class CodeBlockStmt(UniCFGNode):
    """CodeBlockStmt node type for Jac Ast."""

    def __init__(self) -> None:
        """Initialize code block statement node."""
        UniCFGNode.__init__(self)


class AstImplNeedingNode(AstSymbolNode, Generic[T]):
    """AstImplNeedingNode node type for Jac Ast."""

    def __init__(self, body: Optional[T]) -> None:
        self.body = body

    @property
    def needs_impl(self) -> bool:
        return self.body is None


class NameAtom(AtomExpr, EnumBlockStmt):
    """NameAtom node type for Jac Ast."""

    def __init__(self) -> None:
        self.name_of: AstSymbolNode = self
        self._sym: Optional[Symbol] = None
        self._sym_name: str = ""
        self._sym_category: SymbolType = SymbolType.UNKNOWN
        self._py_ctx_func: Type[ast3.expr_context] = ast3.Load
        AtomExpr.__init__(self)

    @property
    def sym(self) -> Optional[Symbol]:
        return self._sym

    @sym.setter
    def sym(self, sym: Symbol) -> None:
        self._sym = sym

    @property
    def sym_name(self) -> str:
        return self._sym_name

    @property
    def sym_category(self) -> SymbolType:
        return self._sym_category

    @property
    def clean_type(self) -> str:
        ret_type = self.expr_type.replace("builtins.", "").replace("NoType", "")
        return ret_type

    @property
    def py_ctx_func(self) -> Type[ast3.expr_context]:
        """Get python context function."""
        return self._py_ctx_func

    @py_ctx_func.setter
    def py_ctx_func(self, py_ctx_func: Type[ast3.expr_context]) -> None:
        """Set python context function."""
        self._py_ctx_func = py_ctx_func

    @property
    def sem_token(self) -> Optional[tuple[SemTokType, SemTokMod]]:
        """Resolve semantic token."""
        if isinstance(self.name_of, BuiltinType):
            return SemTokType.CLASS, SemTokMod.DECLARATION
        name_of = (
            self.sym.decl.name_of
            if self.sym and not isinstance(self.sym.decl.name_of, Name)
            else self.name_of
        )
        if isinstance(name_of, ModulePath):
            return SemTokType.NAMESPACE, SemTokMod.DEFINITION
        if isinstance(name_of, Archetype):
            return SemTokType.CLASS, SemTokMod.DECLARATION
        if isinstance(name_of, Enum):
            return SemTokType.ENUM, SemTokMod.DECLARATION
        if isinstance(name_of, Ability) and name_of.is_method:
            return SemTokType.METHOD, SemTokMod.DECLARATION
        if isinstance(name_of, (Ability, Test)):
            return SemTokType.FUNCTION, SemTokMod.DECLARATION
        if isinstance(name_of, ParamVar):
            return SemTokType.PARAMETER, SemTokMod.DECLARATION
        if self.sym and self.sym_name.isupper():
            return SemTokType.VARIABLE, SemTokMod.READONLY
        if (
            self.sym
            and self.sym.decl.name_of == self.sym.decl
            and self.sym_name in dir(builtins)
            and callable(getattr(builtins, self.sym_name))
        ):
            return SemTokType.FUNCTION, SemTokMod.DEFINITION
        if self.sym:
            return SemTokType.PROPERTY, SemTokMod.DEFINITION
        return None


class ArchSpec(ElementStmt, CodeBlockStmt, AstSymbolNode, AstDocNode):
    """ArchSpec node type for Jac Ast."""

    def __init__(
        self, decorators: Sequence[Expr] | None, is_async: bool = False
    ) -> None:
        self.decorators = decorators
        self.is_async = is_async
        CodeBlockStmt.__init__(self)


class MatchPattern(UniNode):
    """MatchPattern node type for Jac Ast."""


class SubTag(UniNode, Generic[T]):
    """SubTag node type for Jac Ast."""

    def __init__(
        self,
        tag: T,
        kid: Sequence[UniNode],
    ) -> None:
        self.tag: T = tag
        UniNode.__init__(self, kid=kid)

    def normalize(self, deep: bool = False) -> bool:
        res = self.tag.normalize() if deep else True
        self.set_kids(nodes=[self.gen_token(Tok.COLON), self.tag])
        return res


# SubNodeList were created to simplify the type safety of the
# parser's implementation. We basically need to maintain tokens
# of mixed type in the kid list of the subnodelist as well as
# separating out typed items of interest in the ast node class body.
class SubNodeList(UniNode, Generic[T]):
    """SubNodeList node type for Jac Ast."""

    def __init__(
        self,
        items: list[T],
        delim: Optional[Tok],
        kid: Sequence[UniNode],
        left_enc: Optional[Token] = None,
        right_enc: Optional[Token] = None,
    ) -> None:
        self.items: list[T] = items
        self.delim = delim
        self.left_enc = left_enc
        self.right_enc = right_enc
        UniNode.__init__(self, kid=kid)

    def normalize(self, deep: bool = False) -> bool:
        res = True
        if deep:
            for i in self.items:
                res = res and i.normalize()
        new_kid: list[UniNode] = []
        if self.left_enc:
            new_kid.append(self.left_enc)
        for i in self.items:
            new_kid.append(i)
            if self.delim:
                new_kid.append(self.gen_token(self.delim))
        if self.delim and self.items:
            new_kid.pop()
        if self.right_enc:
            new_kid.append(self.right_enc)
        self.set_kids(nodes=new_kid if len(new_kid) else [EmptyToken()])
        return res


# AST Mid Level Node Types
# --------------------------
class Module(AstDocNode, UniScopeNode):
    """Whole Program node type for Jac Ast."""

    def __init__(
        self,
        name: str,
        source: Source,
        doc: Optional[String],
        body: Sequence[ElementStmt | String | EmptyToken],
        terminals: list[Token],
        kid: Sequence[UniNode],
        stub_only: bool = False,
    ) -> None:
        self.name = name
        self.source = source
        self.body = body
        self.stub_only = stub_only
        self.impl_mod: list[Module] = []
        self.test_mod: list[Module] = []
        self.src_terminals: list[Token] = terminals
        self.is_raised_from_py: bool = False

        UniNode.__init__(self, kid=kid)
        AstDocNode.__init__(self, doc=doc)
        UniScopeNode.__init__(self, name=self.name)

    @property
    def annexable_by(self) -> Optional[str]:
        """Get annexable by."""
        if not self.stub_only and (
            self.loc.mod_path.endswith(".impl.jac")
            or self.loc.mod_path.endswith(".test.jac")
        ):
            head_mod_name = self.name.split(".")[0]
            potential_path = os.path.join(
                os.path.dirname(self.loc.mod_path),
                f"{head_mod_name}.jac",
            )
            if os.path.exists(potential_path) and potential_path != self.loc.mod_path:
                return potential_path
            annex_dir = os.path.split(os.path.dirname(self.loc.mod_path))[-1]
            if annex_dir.endswith(".impl") or annex_dir.endswith(".test"):
                head_mod_name = os.path.split(os.path.dirname(self.loc.mod_path))[
                    -1
                ].split(".")[0]
                potential_path = os.path.join(
                    os.path.dirname(os.path.dirname(self.loc.mod_path)),
                    f"{head_mod_name}.jac",
                )
                if (
                    os.path.exists(potential_path)
                    and potential_path != self.loc.mod_path
                ):
                    return potential_path
        return None

    def normalize(self, deep: bool = False) -> bool:
        res = True
        if deep:
            res = self.doc.normalize() if self.doc else True
            for i in self.body:
                res = res and i.normalize()
        new_kid: list[UniNode] = []
        if self.doc:
            new_kid.append(self.doc)
        new_kid.extend(self.body)
        self.set_kids(nodes=new_kid if len(new_kid) else [EmptyToken()])
        return res

    def format(self) -> str:
        """Get all sub nodes of type."""
        from jaclang.compiler.passes.tool import DocIRGenPass, JacFormatPass
        from jaclang.compiler.program import JacProgram

        return JacFormatPass(
            ir_in=DocIRGenPass(
                ir_in=self,
                prog=JacProgram(),
            ).ir_out,
            prog=JacProgram(),
        ).ir_out.gen.jac

    def unparse(self) -> str:
        super().unparse()
        return self.format()

    @staticmethod
    def make_stub(
        inject_name: Optional[str] = None, inject_src: Optional[Source] = None
    ) -> Module:
        """Create a stub module."""
        return Module(
            name=inject_name or "",
            source=inject_src or Source("", ""),
            doc=None,
            body=[],
            terminals=[],
            stub_only=True,
            kid=[EmptyToken()],
        )

    @staticmethod
    def get_href_path(node: UniNode) -> str:
        """Return the full path of the module that contains this node."""
        parent = node.find_parent_of_type(Module)
        mod_list: list[Module | Archetype] = []
        if isinstance(node, (Module, Archetype)):
            mod_list.append(node)
        while parent is not None:
            mod_list.append(parent)
            parent = parent.find_parent_of_type(Module)
        mod_list.reverse()
        return ".".join(
            p.name if isinstance(p, Module) else p.name.sym_name for p in mod_list
        )


class ProgramModule(UniNode):
    """Whole Program node type for Jac Ast."""

    def __init__(self, main_mod: Optional[Module] = None) -> None:
        """Initialize whole program node."""
        self.main = main_mod if main_mod else Module.make_stub()
        UniNode.__init__(self, kid=[self.main])
        self.hub: dict[str, Module] = {self.loc.mod_path: main_mod} if main_mod else {}


class GlobalVars(ElementStmt, AstAccessNode):
    """GlobalVars node type for Jac Ast."""

    def __init__(
        self,
        access: Optional[SubTag[Token]],
        assignments: Sequence[Assignment],
        is_frozen: bool,
        kid: Sequence[UniNode],
        doc: Optional[String] = None,
    ) -> None:
        self.assignments = assignments
        self.is_frozen = is_frozen
        UniNode.__init__(self, kid=kid)
        AstAccessNode.__init__(self, access=access)
        AstDocNode.__init__(self, doc=doc)

    def normalize(self, deep: bool = False) -> bool:
        res = True
        if deep:
            res = self.access.normalize(deep) if self.access else True
            for assign in self.assignments:
                res = res and assign.normalize(deep)
            res = res and self.doc.normalize(deep) if self.doc else res
        new_kid: list[UniNode] = []
        if self.doc:
            new_kid.append(self.doc)
        if self.is_frozen:
            new_kid.append(self.gen_token(Tok.KW_LET))
        else:
            new_kid.append(self.gen_token(Tok.KW_GLOBAL))
        if self.access:
            new_kid.append(self.access)
        for i, assign in enumerate(self.assignments):
            new_kid.append(assign)
            if i < len(self.assignments) - 1:
                new_kid.append(self.gen_token(Tok.COMMA))
        self.set_kids(nodes=new_kid)
        return res


class Test(AstSymbolNode, ElementStmt, UniScopeNode):
    """Test node type for Jac Ast."""

    TEST_COUNT = 0

    def __init__(
        self,
        name: Name | Token,
        body: Sequence[CodeBlockStmt],
        kid: Sequence[UniNode],
        doc: Optional[String] = None,
    ) -> None:
        Test.TEST_COUNT += 1 if isinstance(name, Token) else 0
        self.name: Name = (  # for auto generated test names
            name
            if isinstance(name, Name)
            else Name(
                orig_src=name.orig_src,
                name=Tok.NAME.value,
                value=f"_jac_gen_{Test.TEST_COUNT}",
                col_start=name.loc.col_start,
                col_end=name.loc.col_end,
                line=name.loc.first_line,
                end_line=name.loc.last_line,
                pos_start=name.pos_start,
                pos_end=name.pos_end,
            )
        )
        self.name.parent = self
        self.name._sym_name = (
            f"test_{self.name.value}"
            if not self.name.value.startswith("test_")
            else self.name.value
        )
        self.body = body
        UniNode.__init__(self, kid=kid)
        if self.name not in self.kid:
            self.insert_kids_at_pos([self.name], pos=1, pos_update=False)
        AstSymbolNode.__init__(
            self,
            sym_name=self.name.sym_name,
            name_spec=self.name,
            sym_category=SymbolType.TEST,
        )
        AstDocNode.__init__(self, doc=doc)
        UniScopeNode.__init__(self, name=self.sym_name)

    def normalize(self, deep: bool = False) -> bool:
        res = True
        if deep:
            res = self.name.normalize(deep)
            for stmt in self.body:
                res = res and stmt.normalize(deep)
            res = res and self.doc.normalize(deep) if self.doc else res
        new_kid: list[UniNode] = []
        if self.doc:
            new_kid.append(self.doc)
        new_kid.append(self.gen_token(Tok.KW_TEST))
        new_kid.append(self.name)
        new_kid.append(self.gen_token(Tok.LBRACE))
        for stmt in self.body:
            new_kid.append(stmt)
        new_kid.append(self.gen_token(Tok.RBRACE))
        self.set_kids(nodes=new_kid)
        return res


class ModuleCode(ElementStmt, ArchBlockStmt, EnumBlockStmt):
    """ModuleCode node type for Jac Ast."""

    def __init__(
        self,
        name: Optional[Name],
        body: SubNodeList[CodeBlockStmt],
        kid: Sequence[UniNode],
        doc: Optional[String] = None,
    ) -> None:
        self.name = name
        self.body = body
        UniNode.__init__(self, kid=kid)
        AstDocNode.__init__(self, doc=doc)

    def normalize(self, deep: bool = False) -> bool:
        res = True
        if deep:
            res = self.name.normalize(deep) if self.name else res
            res = res and self.body.normalize(deep)
            res = res and self.doc.normalize(deep) if self.doc else res
        new_kid: list[UniNode] = []
        if self.doc:
            new_kid.append(self.doc)
        new_kid.append(self.gen_token(Tok.KW_WITH))
        new_kid.append(self.gen_token(Tok.KW_ENTRY))
        if self.name:
            new_kid.append(self.gen_token(Tok.COLON))
            new_kid.append(self.name)
        new_kid.append(self.body)
        self.set_kids(nodes=new_kid)
        return res


class PyInlineCode(ElementStmt, ArchBlockStmt, EnumBlockStmt, CodeBlockStmt):
    """PyInlineCode node type for Jac Ast."""

    def __init__(
        self,
        code: Token,
        kid: Sequence[UniNode],
        doc: Optional[String] = None,
    ) -> None:
        self.code = code
        UniNode.__init__(self, kid=kid)
        AstDocNode.__init__(self, doc=doc)
        CodeBlockStmt.__init__(self)

    def normalize(self, deep: bool = False) -> bool:
        res = True
        if deep:
            res = self.code.normalize(deep)
            res = res and self.doc.normalize(deep) if self.doc else res
        new_kid: list[UniNode] = []
        if self.doc:
            new_kid.append(self.doc)
        new_kid.append(self.code)
        self.set_kids(nodes=new_kid)
        return res


class Import(ElementStmt, CodeBlockStmt):
    """Import node type for Jac Ast."""

    def __init__(
        self,
        from_loc: Optional[ModulePath],
        items: Sequence[ModuleItem] | Sequence[ModulePath],
        is_absorb: bool,  # For includes
        kid: Sequence[UniNode],
        doc: Optional[String] = None,
    ) -> None:
        self.hint = None
        self.from_loc = from_loc
        self.items = items
        self.is_absorb = is_absorb
        UniNode.__init__(self, kid=kid)
        AstDocNode.__init__(self, doc=doc)
        CodeBlockStmt.__init__(self)

    @property
    def is_py(self) -> bool:
        """Check if import is python."""
        if self.hint and self.hint.tag.value == "py":
            return True
        if not self.hint:
            return not self.__jac_detected
        return False

    @property
    def is_jac(self) -> bool:
        """Check if import is jac."""
        if self.hint and self.hint.tag.value == "jac":
            return True
        if not self.hint:
            return self.__jac_detected
        return False

    @property
    def __jac_detected(self) -> bool:
        """Check if import is jac."""
        if self.from_loc:
            if self.from_loc.resolve_relative_path().endswith(".jac"):
                return True
            if os.path.isdir(self.from_loc.resolve_relative_path()):
                if os.path.exists(
                    os.path.join(self.from_loc.resolve_relative_path(), "__init__.jac")
                ):
                    return True
                for i in self.items:
                    if isinstance(
                        i, ModuleItem
                    ) and self.from_loc.resolve_relative_path(i.name.value).endswith(
                        ".jac"
                    ):
                        return True
        return any(
            isinstance(i, ModulePath) and i.resolve_relative_path().endswith(".jac")
            for i in self.items
        )

    def normalize(self, deep: bool = False) -> bool:
        res = True
        if deep:
            res = self.hint.normalize(deep) if self.hint else res
            res = res and self.from_loc.normalize(deep) if self.from_loc else res
            for item in self.items:
                res = res and item.normalize(deep)
            res = res and self.doc.normalize(deep) if self.doc else res
        new_kid: list[UniNode] = []
        if self.doc:
            new_kid.append(self.doc)
        if self.is_absorb:
            new_kid.append(self.gen_token(Tok.KW_INCLUDE))
        else:
            new_kid.append(self.gen_token(Tok.KW_IMPORT))
        if self.from_loc:
            new_kid.append(self.gen_token(Tok.KW_FROM))
            new_kid.append(self.from_loc)
            new_kid.append(self.gen_token(Tok.LBRACE))
        for idx, itm in enumerate(self.items):
            new_kid.append(itm)
            if idx < len(self.items) - 1:
                new_kid.append(self.gen_token(Tok.COMMA))
        if self.from_loc:
            new_kid.append(self.gen_token(Tok.RBRACE))
        else:
            new_kid.append(self.gen_token(Tok.SEMI))
        self.set_kids(nodes=new_kid)
        return res


class ModulePath(AstSymbolNode):
    """ModulePath node type for Jac Ast."""

    def __init__(
        self,
        path: Optional[Sequence[Name]],
        level: int,
        alias: Optional[Name],
        kid: Sequence[UniNode],
    ) -> None:
        self.path = path
        self.level = level
        self.alias = alias
        self.abs_path: Optional[str] = None

        name_spec = alias if alias else path[0] if path else None

        UniNode.__init__(self, kid=kid)
        if not name_spec:
            pkg_name = self.loc.mod_path
            for _ in range(self.level):
                pkg_name = os.path.dirname(pkg_name)
            pkg_name = pkg_name.split(os.sep)[-1]
            name_spec = Name.gen_stub_from_node(self, pkg_name)
            self.level += 1
        if not isinstance(name_spec, Name):
            raise ValueError("ModulePath should have a name spec. Impossible.")
        AstSymbolNode.__init__(
            self,
            sym_name=name_spec.sym_name,
            name_spec=name_spec,
            sym_category=SymbolType.MODULE,
        )

    @property
    def dot_path_str(self) -> str:
        """Get path string."""
        return ("." * self.level) + ".".join(
            [p.value for p in self.path] if self.path else [self.name_spec.sym_name]
        )

    def normalize(self, deep: bool = False) -> bool:
        res = True
        if deep:
            if self.path:
                for item in self.path:
                    res = res and item.normalize(deep)
            res = res and self.alias.normalize(deep) if self.alias else res
        new_kid: list[UniNode] = []
        for _ in range(self.level):
            new_kid.append(self.gen_token(Tok.DOT))
        if self.path:
            for idx, item in enumerate(self.path):
                new_kid.append(item)
                if idx < len(self.path) - 1:
                    new_kid.append(self.gen_token(Tok.DOT))
        if self.alias:
            new_kid.append(self.gen_token(Tok.KW_AS))
            new_kid.append(self.alias)
        self.set_kids(nodes=new_kid)
        return res

    def resolve_relative_path(self, target_item: Optional[str] = None) -> str:
        """Convert an import target string into a relative file path."""
        target = self.dot_path_str + (f".{target_item}" if target_item else "")
        return resolve_relative_path(target, self.loc.mod_path)


class ModuleItem(AstSymbolNode):
    """ModuleItem node type for Jac Ast."""

    def __init__(
        self,
        name: Name,
        alias: Optional[Name],
        kid: Sequence[UniNode],
    ) -> None:
        self.name = name
        self.alias = alias
        UniNode.__init__(self, kid=kid)
        AstSymbolNode.__init__(
            self,
            sym_name=alias.sym_name if alias else name.sym_name,
            name_spec=alias if alias else name,
            sym_category=SymbolType.MOD_VAR,
        )
        self.abs_path: Optional[str] = None

    @property
    def from_parent(self) -> Import:
        """Get import parent."""
        if (
            not self.parent
            or not self.parent.parent
            or not isinstance(self.parent.parent, Import)
        ):
            raise ValueError("Import parent not found. Not Possible.")
        return self.parent.parent

    @property
    def from_mod_path(self) -> ModulePath:
        """Get relevant module path."""
        if not self.from_parent.from_loc:
            raise ValueError("Module items should have module path. Not Possible.")
        return self.from_parent.from_loc

    def normalize(self, deep: bool = False) -> bool:
        res = True
        if deep:
            res = res and self.name.normalize(deep)
            res = res and self.alias.normalize(deep) if self.alias else res
        new_kid: list[UniNode] = [self.name]
        if self.alias:
            new_kid.append(self.gen_token(Tok.KW_AS))
            new_kid.append(self.alias)
        self.set_kids(nodes=new_kid)
        return res


class Archetype(
    ArchSpec,
    AstAccessNode,
    ArchBlockStmt,
    AstImplNeedingNode,
    UniScopeNode,
    UniCFGNode,
):
    """ObjectArch node type for Jac Ast."""

    def __init__(
        self,
        name: Name,
        arch_type: Token,
        access: Optional[SubTag[Token]],
        base_classes: Sequence[Expr] | None,
        body: Optional[SubNodeList[ArchBlockStmt] | ImplDef],
        kid: Sequence[UniNode],
        doc: Optional[String] = None,
        decorators: Sequence[Expr] | None = None,
    ) -> None:
        self.name = name
        self.arch_type = arch_type
        self.base_classes: list[Expr] = list(base_classes) if base_classes else []
        UniNode.__init__(self, kid=kid)
        AstSymbolNode.__init__(
            self,
            sym_name=name.value,
            name_spec=name,
            sym_category=(
                SymbolType.OBJECT_ARCH
                if arch_type.name == Tok.KW_OBJECT
                else (
                    SymbolType.NODE_ARCH
                    if arch_type.name == Tok.KW_NODE
                    else (
                        SymbolType.EDGE_ARCH
                        if arch_type.name == Tok.KW_EDGE
                        else (
                            SymbolType.WALKER_ARCH
                            if arch_type.name == Tok.KW_WALKER
                            else SymbolType.TYPE
                        )
                    )
                )
            ),
        )
        AstImplNeedingNode.__init__(self, body=body)
        AstAccessNode.__init__(self, access=access)
        AstDocNode.__init__(self, doc=doc)
        ArchSpec.__init__(self, decorators=decorators)
        UniScopeNode.__init__(self, name=self.sym_name)
        CodeBlockStmt.__init__(self)

    @property
    def is_abstract(self) -> bool:
        body = (
            self.body.items
            if isinstance(self.body, SubNodeList)
            else (
                self.body.body.items
                if isinstance(self.body, ImplDef)
                and isinstance(self.body.body, SubNodeList)
                else []
            )
        )
        return any(isinstance(i, Ability) and i.is_abstract for i in body)

    def normalize(self, deep: bool = False) -> bool:
        res = True
        if deep:
            res = self.name.normalize(deep)
            res = res and self.arch_type.normalize(deep)
            res = res and self.access.normalize(deep) if self.access else res
            for base in self.base_classes:
                res = res and base.normalize(deep)
            res = res and self.body.normalize(deep) if self.body else res
            res = res and self.doc.normalize(deep) if self.doc else res
            for dec in self.decorators or []:
                res = res and dec.normalize(deep)
        new_kid: list[UniNode] = []
        if self.doc:
            new_kid.append(self.doc)
        if self.decorators:
            new_kid.append(self.gen_token(Tok.DECOR_OP))
            for idx, dec in enumerate(self.decorators):
                new_kid.append(dec)
                if idx < len(self.decorators) - 1:
                    new_kid.append(self.gen_token(Tok.DECOR_OP))
        if self.is_async:
            new_kid.append(self.gen_token(Tok.KW_ASYNC))
        new_kid.append(self.arch_type)
        if self.access:
            new_kid.append(self.access)
        new_kid.append(self.name)
        if self.base_classes:
            new_kid.append(self.gen_token(Tok.LPAREN))
            for idx, base in enumerate(self.base_classes):
                new_kid.append(base)
                if idx < len(self.base_classes) - 1:
                    new_kid.append(self.gen_token(Tok.COMMA))
            new_kid.append(self.gen_token(Tok.RPAREN))
        if self.body:
            if isinstance(self.body, ImplDef):
                new_kid.append(self.gen_token(Tok.SEMI))
            else:
                new_kid.append(self.body)
        else:
            new_kid.append(self.gen_token(Tok.SEMI))
        self.set_kids(nodes=new_kid)
        return res


class ImplDef(CodeBlockStmt, ElementStmt, ArchBlockStmt, AstSymbolNode, UniScopeNode):
    """AstImplOnlyNode node type for Jac Ast."""

    def __init__(
        self,
<<<<<<< HEAD
        decorators: Optional[SubNodeList[Expr]],
        target: SubNodeList[NameAtom],
        spec: Sequence[Expr] | FuncSignature | EventSignature | None,
=======
        decorators: Optional[Sequence[Expr]],
        target: Sequence[NameAtom],
        spec: SubNodeList[Expr] | FuncSignature | EventSignature | None,
>>>>>>> 95778684
        body: SubNodeList[CodeBlockStmt] | FuncCall,
        kid: Sequence[UniNode],
        doc: Optional[String] = None,
        decl_link: Optional[UniNode] = None,
    ) -> None:
        self.decorators = decorators
        self.target = target
        self.spec = list(spec) if isinstance(spec, Sequence) else spec
        self.body = body
        self.doc = doc
        self.decl_link = decl_link
        UniNode.__init__(self, kid=kid)
        AstSymbolNode.__init__(
            self,
            sym_name="impl." + ".".join([x.sym_name for x in self.target]),
            name_spec=self.create_impl_name_node(),
            sym_category=SymbolType.IMPL,
        )
        CodeBlockStmt.__init__(self)
        UniScopeNode.__init__(self, name=self.sym_name)

    def create_impl_name_node(self) -> Name:
        ret = Name(
            orig_src=self.target[-1].loc.orig_src,
            name=Tok.NAME.value,
            value="impl." + ".".join([x.sym_name for x in self.target]),
            col_start=self.target[0].loc.col_start,
            col_end=self.target[-1].loc.col_end,
            line=self.target[0].loc.first_line,
            end_line=self.target[-1].loc.last_line,
            pos_start=self.target[0].loc.pos_start,
            pos_end=self.target[-1].loc.pos_end,
        )
        ret.parent = self
        return ret

    def normalize(self, deep: bool = False) -> bool:
        res = True
        if deep:
<<<<<<< HEAD
            res = self.target.normalize(deep)
            if isinstance(self.spec, Sequence):
                for item in self.spec:
                    res = res and item.normalize(deep)
            else:
                res = res and self.spec.normalize(deep) if self.spec else res
=======
            for item in self.target:
                res = res and item.normalize(deep)
            res = res and self.spec.normalize(deep) if self.spec else res
>>>>>>> 95778684
            res = res and self.body.normalize(deep)
            res = res and self.doc.normalize(deep) if self.doc else res
            if self.decorators:
                for dec in self.decorators:
                    res = res and dec.normalize(deep)
        new_kid: list[UniNode] = []
        if self.doc:
            new_kid.append(self.doc)
        if self.decorators:
            new_kid.append(self.gen_token(Tok.DECOR_OP))
            for i, dec in enumerate(self.decorators):
                new_kid.append(dec)
                if i < len(self.decorators) - 1:
                    new_kid.append(self.gen_token(Tok.DECOR_OP))
        new_kid.append(self.gen_token(Tok.KW_IMPL))
        for idx, item in enumerate(self.target):
            new_kid.append(item)
            if idx < len(self.target) - 1:
                new_kid.append(self.gen_token(Tok.DOT))
        if self.spec:
            if isinstance(self.spec, Sequence):
                new_kid.append(self.gen_token(Tok.LPAREN))
                for idx, item in enumerate(self.spec):
                    new_kid.append(item)
                    if idx < len(self.spec) - 1:
                        new_kid.append(self.gen_token(Tok.COMMA))
                new_kid.append(self.gen_token(Tok.RPAREN))
            else:
                new_kid.append(self.spec)
        new_kid.append(self.body)
        self.set_kids(nodes=new_kid)
        return res


class Enum(ArchSpec, AstAccessNode, AstImplNeedingNode, ArchBlockStmt, UniScopeNode):
    """Enum node type for Jac Ast."""

    def __init__(
        self,
        name: Name,
        access: Optional[SubTag[Token]],
        base_classes: Sequence[Expr] | None,
        body: Optional[SubNodeList[Assignment] | ImplDef],
        kid: Sequence[UniNode],
        doc: Optional[String] = None,
        decorators: Sequence[Expr] | None = None,
    ) -> None:
        self.name = name
        self.base_classes: list[Expr] = list(base_classes) if base_classes else []
        UniNode.__init__(self, kid=kid)
        AstSymbolNode.__init__(
            self,
            sym_name=name.value,
            name_spec=name,
            sym_category=SymbolType.ENUM_ARCH,
        )
        AstImplNeedingNode.__init__(self, body=body)
        AstAccessNode.__init__(self, access=access)
        AstDocNode.__init__(self, doc=doc)
        ArchSpec.__init__(self, decorators=decorators)
        UniScopeNode.__init__(self, name=self.sym_name)

    def normalize(self, deep: bool = False) -> bool:
        res = True
        if deep:
            res = self.name.normalize(deep)
            res = res and self.access.normalize(deep) if self.access else res
            for base in self.base_classes:
                res = res and base.normalize(deep)
            res = res and self.body.normalize(deep) if self.body else res
            res = res and self.doc.normalize(deep) if self.doc else res
            for dec in self.decorators or []:
                res = res and dec.normalize(deep)
        new_kid: list[UniNode] = []
        if self.decorators:
            new_kid.append(self.gen_token(Tok.DECOR_OP))
            for idx, dec in enumerate(self.decorators):
                new_kid.append(dec)
                if idx < len(self.decorators) - 1:
                    new_kid.append(self.gen_token(Tok.DECOR_OP))
        if self.doc:
            new_kid.append(self.doc)
        new_kid.append(self.gen_token(Tok.KW_ENUM))
        if self.access:
            new_kid.append(self.access)
        new_kid.append(self.name)
        if self.base_classes:
            new_kid.append(self.gen_token(Tok.COLON))
            for idx, base in enumerate(self.base_classes):
                new_kid.append(base)
                if idx < len(self.base_classes) - 1:
                    new_kid.append(self.gen_token(Tok.COMMA))
            new_kid.append(self.gen_token(Tok.COLON))
        if self.body:
            if isinstance(self.body, ImplDef):
                new_kid.append(self.gen_token(Tok.SEMI))
            else:
                new_kid.append(self.body)
        else:
            new_kid.append(self.gen_token(Tok.SEMI))
        self.set_kids(nodes=new_kid)
        return res


class Ability(
    AstAccessNode,
    ElementStmt,
    AstAsyncNode,
    ArchBlockStmt,
    CodeBlockStmt,
    AstImplNeedingNode,
    UniScopeNode,
):
    """Ability node type for Jac Ast."""

    def __init__(
        self,
        name_ref: NameAtom,
        is_async: bool,
        is_override: bool,
        is_static: bool,
        is_abstract: bool,
        access: Optional[SubTag[Token]],
        signature: FuncSignature | EventSignature | None,
        body: Optional[SubNodeList[CodeBlockStmt] | ImplDef | FuncCall],
        kid: Sequence[UniNode],
        doc: Optional[String] = None,
        decorators: Optional[SubNodeList[Expr]] = None,
    ) -> None:
        self.name_ref = name_ref
        self.is_override = is_override
        self.is_static = is_static
        self.is_abstract = is_abstract
        self.decorators = decorators
        self.signature = signature

        UniNode.__init__(self, kid=kid)
        AstImplNeedingNode.__init__(self, body=body)
        AstSymbolNode.__init__(
            self,
            sym_name=self.py_resolve_name(),
            name_spec=name_ref,
            sym_category=SymbolType.ABILITY,
        )
        AstAccessNode.__init__(self, access=access)
        AstDocNode.__init__(self, doc=doc)
        AstAsyncNode.__init__(self, is_async=is_async)
        UniScopeNode.__init__(self, name=self.sym_name)
        CodeBlockStmt.__init__(self)

    @property
    def is_method(self) -> bool:
        return self.method_owner is not None

    @property
    def is_def(self) -> bool:
        return not self.signature or isinstance(self.signature, FuncSignature)

    @property
    def method_owner(self) -> Optional[Archetype | Enum]:
        found = (
            self.parent.parent
            if self.parent
            and self.parent.parent
            and isinstance(self.parent.parent, (Archetype, Enum))
            else None
        ) or (
            self.parent.parent.decl_link
            if self.parent
            and self.parent.parent
            and isinstance(self.parent.parent, ImplDef)
            and isinstance(self.parent.parent.decl_link, Archetype)
            else None
        )
        return found

    @property
    def is_genai_ability(self) -> bool:
        return isinstance(self.body, FuncCall)

    def py_resolve_name(self) -> str:
        if isinstance(self.name_ref, Name):
            return self.name_ref.value
        elif isinstance(self.name_ref, SpecialVarRef):
            return self.name_ref.py_resolve_name()
        else:
            raise NotImplementedError

    def normalize(self, deep: bool = False) -> bool:
        res = True
        if deep:
            res = self.name_ref.normalize(deep)
            res = res and self.access.normalize(deep) if self.access else res
            res = res and self.signature.normalize(deep) if self.signature else res
            res = res and self.body.normalize(deep) if self.body else res
            res = res and self.decorators.normalize(deep) if self.decorators else res
            res = res and self.doc.normalize(deep) if self.doc else res
        new_kid: list[UniNode] = []
        if self.doc:
            new_kid.append(self.doc)
        if self.decorators:
            new_kid.append(self.gen_token(Tok.DECOR_OP))
            new_kid.append(self.decorators)
            new_kid.append(self.gen_token(Tok.WS))
        if self.is_async:
            new_kid.append(self.gen_token(Tok.KW_ASYNC))
        if self.is_override:
            new_kid.append(self.gen_token(Tok.KW_OVERRIDE))
        if self.is_static:
            new_kid.append(self.gen_token(Tok.KW_STATIC))
        new_kid.append(
            self.gen_token(Tok.KW_CAN)
            if not self.is_def
            else self.gen_token(Tok.KW_DEF)
        )
        if self.access:
            new_kid.append(self.access)
        new_kid.append(self.name_ref)
        if self.signature:
            new_kid.append(self.signature)
        if self.is_genai_ability:
            new_kid.append(self.gen_token(Tok.KW_BY))
        if self.is_abstract:
            new_kid.append(self.gen_token(Tok.KW_ABSTRACT))
        if self.body:
            if isinstance(self.body, ImplDef):
                new_kid.append(self.gen_token(Tok.SEMI))
            else:
                new_kid.append(self.body)
                if self.is_genai_ability:
                    new_kid.append(self.gen_token(Tok.SEMI))
        else:
            new_kid.append(self.gen_token(Tok.SEMI))
        self.set_kids(nodes=new_kid)
        return res


class FuncSignature(UniNode):
    """FuncSignature node type for Jac Ast."""

    def __init__(
        self,
        params: Optional[SubNodeList[ParamVar]],
        return_type: Optional[Expr],
        kid: Sequence[UniNode],
    ) -> None:
        self.params = params
        self.return_type = return_type
        UniNode.__init__(self, kid=kid)

    def normalize(self, deep: bool = False) -> bool:
        res = True
        is_lambda = self.parent and isinstance(self.parent, LambdaExpr)
        if deep:
            res = self.params.normalize(deep) if self.params else res
            res = res and self.return_type.normalize(deep) if self.return_type else res
        new_kid: list[UniNode] = [self.gen_token(Tok.LPAREN)] if not is_lambda else []
        if self.params:
            new_kid.append(self.params)
        if not is_lambda:
            new_kid.append(self.gen_token(Tok.RPAREN))
        if self.return_type:
            new_kid.append(self.gen_token(Tok.RETURN_HINT))
            new_kid.append(self.return_type)
        self.set_kids(nodes=new_kid)
        return res

    @property
    def is_static(self) -> bool:
        return (isinstance(self.parent, Ability) and self.parent.is_static) or (
            isinstance(self.parent, ImplDef)
            and isinstance(self.parent.decl_link, Ability)
            and self.parent.decl_link.is_static
        )

    @property
    def is_in_py_class(self) -> bool:
        is_archi = self.find_parent_of_type(Archetype)
        is_class = is_archi is not None and is_archi.arch_type.name == Tok.KW_CLASS

        return (
            isinstance(self.parent, Ability)
            and self.parent.is_method is not None
            and is_class
        ) or (
            isinstance(self.parent, ImplDef)
            and isinstance(self.parent.decl_link, Ability)
            and self.parent.decl_link.is_method
            and is_class
        )


class EventSignature(WalkerStmtOnlyNode):
    """EventSignature node type for Jac Ast."""

    def __init__(
        self,
        event: Token,
        arch_tag_info: Optional[Expr],
        return_type: Optional[Expr],
        kid: Sequence[UniNode],
    ) -> None:
        self.event = event
        self.arch_tag_info = arch_tag_info
        self.return_type = return_type
        UniNode.__init__(self, kid=kid)
        WalkerStmtOnlyNode.__init__(self)

    def normalize(self, deep: bool = False) -> bool:
        res = True
        if deep:
            res = self.event.normalize(deep)
            res = (
                res and self.arch_tag_info.normalize(deep)
                if self.arch_tag_info
                else res
            )
            res = res and self.return_type.normalize(deep) if self.return_type else res
        new_kid: list[UniNode] = [self.gen_token(Tok.KW_WITH)]
        if self.arch_tag_info:
            new_kid.append(self.arch_tag_info)
        new_kid.append(self.event)
        if self.return_type:
            new_kid.append(self.gen_token(Tok.RETURN_HINT))
            new_kid.append(self.return_type)
        self.set_kids(nodes=new_kid)
        return res


class ParamVar(AstSymbolNode, AstTypedVarNode):
    """ParamVar node type for Jac Ast."""

    def __init__(
        self,
        name: Name,
        unpack: Optional[Token],
        type_tag: SubTag[Expr],
        value: Optional[Expr],
        kid: Sequence[UniNode],
    ) -> None:
        self.name = name
        self.unpack = unpack
        self.value = value
        UniNode.__init__(self, kid=kid)
        AstSymbolNode.__init__(
            self,
            sym_name=name.value,
            name_spec=name,
            sym_category=SymbolType.VAR,
        )
        AstTypedVarNode.__init__(self, type_tag=type_tag)

    def normalize(self, deep: bool = True) -> bool:
        res = True
        if deep:
            res = self.name.normalize(deep)
            res = res and self.unpack.normalize(deep) if self.unpack else res
            res = res and self.type_tag.normalize(deep) if self.type_tag else res
            res = res and self.value.normalize(deep) if self.value else res
        new_kid: list[UniNode] = []
        if self.unpack:
            new_kid.append(self.unpack)
        new_kid.append(self.name)
        if self.type_tag:
            new_kid.append(self.type_tag)
        if self.value:
            new_kid.append(self.gen_token(Tok.EQ))
            new_kid.append(self.value)
        self.set_kids(nodes=new_kid)
        return res


# TODO: Must deal with codeblockstmt here, should only be in ArchBocks
# but had to do this for impls to work, probably should do checks in the
# static analysis phase
class ArchHas(AstAccessNode, AstDocNode, ArchBlockStmt, CodeBlockStmt):
    """ArchHas node type for Jac Ast."""

    def __init__(
        self,
        is_static: bool,
        access: Optional[SubTag[Token]],
        vars: SubNodeList[HasVar],
        is_frozen: bool,
        kid: Sequence[UniNode],
        doc: Optional[String] = None,
    ) -> None:
        self.is_static = is_static
        self.vars = vars
        self.is_frozen = is_frozen
        UniNode.__init__(self, kid=kid)
        AstAccessNode.__init__(self, access=access)
        AstDocNode.__init__(self, doc=doc)
        CodeBlockStmt.__init__(self)

    def normalize(self, deep: bool = False) -> bool:
        res = True
        if deep:
            res = self.access.normalize(deep) if self.access else res
            res = res and self.vars.normalize(deep) if self.vars else res
            res = res and self.doc.normalize(deep) if self.doc else res
        new_kid: list[UniNode] = []
        if self.doc:
            new_kid.append(self.doc)
        if self.is_static:
            new_kid.append(self.gen_token(Tok.KW_STATIC))
        (
            new_kid.append(self.gen_token(Tok.KW_LET))
            if self.is_frozen
            else new_kid.append(self.gen_token(Tok.KW_HAS))
        )
        if self.access:
            new_kid.append(self.access)
        new_kid.append(self.vars)
        new_kid.append(self.gen_token(Tok.SEMI))
        self.set_kids(nodes=new_kid)
        return res


class HasVar(AstSymbolNode, AstTypedVarNode):
    """HasVar node type for Jac Ast."""

    def __init__(
        self,
        name: Name,
        type_tag: SubTag[Expr],
        value: Optional[Expr],
        defer: bool,
        kid: Sequence[UniNode],
    ) -> None:
        self.name = name
        self.value = value
        self.defer = defer
        UniNode.__init__(self, kid=kid)
        AstSymbolNode.__init__(
            self,
            sym_name=name.value,
            name_spec=name,
            sym_category=SymbolType.HAS_VAR,
        )
        AstTypedVarNode.__init__(self, type_tag=type_tag)

    def normalize(self, deep: bool = False) -> bool:
        res = True
        if deep:
            res = self.name.normalize(deep)
            res = res and self.type_tag.normalize(deep) if self.type_tag else res
            res = res and self.value.normalize(deep) if self.value else res
        new_kid: list[UniNode] = [self.name]
        if self.type_tag:
            new_kid.append(self.type_tag)
        if self.value:
            new_kid.append(self.gen_token(Tok.EQ))
            new_kid.append(self.value)
        if self.defer:
            new_kid.append(self.gen_token(Tok.KW_BY))
            new_kid.append(self.gen_token(Tok.KW_POST_INIT))
        self.set_kids(nodes=new_kid)
        return res


class TypedCtxBlock(CodeBlockStmt, UniScopeNode):
    """TypedCtxBlock node type for Jac Ast."""

    def __init__(
        self,
        type_ctx: Expr,
        body: SubNodeList[CodeBlockStmt],
        kid: Sequence[UniNode],
    ) -> None:
        self.type_ctx = type_ctx
        self.body = body
        UniNode.__init__(self, kid=kid)
        UniScopeNode.__init__(self, name=f"{self.__class__.__name__}")
        CodeBlockStmt.__init__(self)

    def normalize(self, deep: bool = False) -> bool:
        res = True
        if deep:
            res = self.type_ctx.normalize(deep)
            res = res and self.body.normalize(deep)
        new_kid: list[UniNode] = [
            self.gen_token(Tok.RETURN_HINT),
            self.type_ctx,
            self.body,
        ]
        self.set_kids(nodes=new_kid)
        return res


class IfStmt(CodeBlockStmt, AstElseBodyNode, UniScopeNode):
    """IfStmt node type for Jac Ast."""

    def __init__(
        self,
        condition: Expr,
        body: SubNodeList[CodeBlockStmt],
        else_body: Optional[ElseStmt | ElseIf],
        kid: Sequence[UniNode],
    ) -> None:
        self.condition = condition
        self.body = body
        UniNode.__init__(self, kid=kid)
        AstElseBodyNode.__init__(self, else_body=else_body)
        UniScopeNode.__init__(self, name=f"{self.__class__.__name__}")
        CodeBlockStmt.__init__(self)

    def normalize(self, deep: bool = False) -> bool:
        res = True
        if deep:
            res = self.condition.normalize(deep)
            res = res and self.body.normalize(deep)
            res = res and self.else_body.normalize(deep) if self.else_body else res
        new_kid: list[UniNode] = [
            self.gen_token(Tok.KW_IF),
            self.condition,
            self.body,
        ]
        if self.else_body:
            new_kid.append(self.else_body)
        self.set_kids(nodes=new_kid)
        return res


class ElseIf(IfStmt):
    """ElseIf node type for Jac Ast."""

    def normalize(self, deep: bool = False) -> bool:
        res = True
        if deep:
            res = self.condition.normalize(deep)
            res = res and self.body.normalize(deep)
            res = res and self.else_body.normalize(deep) if self.else_body else res
        new_kid: list[UniNode] = [
            self.gen_token(Tok.KW_ELIF),
            self.condition,
            self.body,
        ]
        if self.else_body:
            new_kid.append(self.else_body)
        self.set_kids(nodes=new_kid)
        return res


class ElseStmt(UniScopeNode):
    """ElseStmt node type for Jac Ast."""

    def __init__(
        self,
        body: SubNodeList[CodeBlockStmt],
        kid: Sequence[UniNode],
    ) -> None:
        self.body = body
        UniNode.__init__(self, kid=kid)
        UniScopeNode.__init__(self, name=f"{self.__class__.__name__}")

    def normalize(self, deep: bool = False) -> bool:
        res = True
        if deep:
            res = self.body.normalize(deep)
        new_kid: list[UniNode] = [
            self.gen_token(Tok.KW_ELSE),
            self.body,
        ]
        self.set_kids(nodes=new_kid)
        return res


class ExprStmt(CodeBlockStmt):
    """ExprStmt node type for Jac Ast."""

    def __init__(
        self,
        expr: Expr,
        in_fstring: bool,
        kid: Sequence[UniNode],
    ) -> None:
        self.expr = expr
        self.in_fstring = in_fstring
        UniNode.__init__(self, kid=kid)
        CodeBlockStmt.__init__(self)

    def normalize(self, deep: bool = True) -> bool:
        if deep:
            res = self.expr.normalize(deep)
        new_kid: list[UniNode] = []
        if self.in_fstring:
            new_kid.append(self.expr)
        else:
            new_kid.append(self.expr)
            new_kid.append(self.gen_token(Tok.SEMI))
        self.set_kids(nodes=new_kid)
        return res and self.expr is not None


class TryStmt(AstElseBodyNode, CodeBlockStmt, UniScopeNode):
    """TryStmt node type for Jac Ast."""

    def __init__(
        self,
        body: SubNodeList[CodeBlockStmt],
        excepts: Optional[SubNodeList[Except]],
        else_body: Optional[ElseStmt],
        finally_body: Optional[FinallyStmt],
        kid: Sequence[UniNode],
    ) -> None:
        self.body = body
        self.excepts = excepts
        self.finally_body = finally_body
        UniNode.__init__(self, kid=kid)
        AstElseBodyNode.__init__(self, else_body=else_body)
        UniScopeNode.__init__(self, name=f"{self.__class__.__name__}")
        CodeBlockStmt.__init__(self)

    def normalize(self, deep: bool = False) -> bool:
        res = True
        if deep:
            res = self.body.normalize(deep)
            res = res and self.excepts.normalize(deep) if self.excepts else res
            res = res and self.else_body.normalize(deep) if self.else_body else res
            res = (
                res and self.finally_body.normalize(deep) if self.finally_body else res
            )
        new_kid: list[UniNode] = [
            self.gen_token(Tok.KW_TRY),
        ]
        new_kid.append(self.body)
        if self.excepts:
            new_kid.append(self.excepts)
        if self.else_body:
            new_kid.append(self.else_body)
        if self.finally_body:
            new_kid.append(self.finally_body)
        self.set_kids(nodes=new_kid)
        return res


class Except(CodeBlockStmt, UniScopeNode):
    """Except node type for Jac Ast."""

    def __init__(
        self,
        ex_type: Expr,
        name: Optional[Name],
        body: SubNodeList[CodeBlockStmt],
        kid: Sequence[UniNode],
    ) -> None:
        self.ex_type = ex_type
        self.name = name
        self.body = body
        UniNode.__init__(self, kid=kid)
        UniScopeNode.__init__(self, name=f"{self.__class__.__name__}")
        CodeBlockStmt.__init__(self)

    def normalize(self, deep: bool = False) -> bool:
        res = True
        if deep:
            res = self.ex_type.normalize(deep)
            res = res and self.name.normalize(deep) if self.name else res
            res = res and self.body.normalize(deep) if self.body else res
        new_kid: list[UniNode] = [
            self.gen_token(Tok.KW_EXCEPT),
            self.ex_type,
        ]
        if self.name:
            new_kid.append(self.gen_token(Tok.KW_AS))
            new_kid.append(self.name)
        new_kid.append(self.body)
        self.set_kids(nodes=new_kid)
        return res


class FinallyStmt(CodeBlockStmt, UniScopeNode):
    """FinallyStmt node type for Jac Ast."""

    def __init__(
        self,
        body: SubNodeList[CodeBlockStmt],
        kid: Sequence[UniNode],
    ) -> None:
        self.body = body
        UniNode.__init__(self, kid=kid)
        UniScopeNode.__init__(self, name=f"{self.__class__.__name__}")
        CodeBlockStmt.__init__(self)

    def normalize(self, deep: bool = False) -> bool:
        res = True
        if deep:
            res = self.body.normalize(deep)
        new_kid: list[UniNode] = [
            self.gen_token(Tok.KW_FINALLY),
        ]
        new_kid.append(self.body)
        self.set_kids(nodes=new_kid)
        return res


class IterForStmt(AstAsyncNode, AstElseBodyNode, CodeBlockStmt, UniScopeNode):
    """IterForStmt node type for Jac Ast."""

    def __init__(
        self,
        iter: Assignment,
        is_async: bool,
        condition: Expr,
        count_by: Assignment,
        body: SubNodeList[CodeBlockStmt],
        else_body: Optional[ElseStmt],
        kid: Sequence[UniNode],
    ) -> None:
        self.iter = iter
        self.condition = condition
        self.count_by = count_by
        self.body = body
        UniNode.__init__(self, kid=kid)
        AstAsyncNode.__init__(self, is_async=is_async)
        AstElseBodyNode.__init__(self, else_body=else_body)
        UniScopeNode.__init__(self, name=f"{self.__class__.__name__}")
        CodeBlockStmt.__init__(self)

    def normalize(self, deep: bool = False) -> bool:
        res = True
        if deep:
            res = self.iter.normalize(deep)
            res = self.condition.normalize(deep)
            res = self.count_by.normalize(deep)
            res = self.body.normalize(deep)
            res = self.else_body.normalize(deep) if self.else_body else res
        new_kid: list[UniNode] = []
        if self.is_async:
            new_kid.append(self.gen_token(Tok.KW_ASYNC))
        new_kid.append(self.gen_token(Tok.KW_FOR))
        new_kid.append(self.iter)
        new_kid.append(self.gen_token(Tok.KW_TO))
        new_kid.append(self.condition)
        new_kid.append(self.gen_token(Tok.KW_BY))
        new_kid.append(self.count_by)
        new_kid.append(self.body)
        if self.else_body:
            new_kid.append(self.else_body)
        self.set_kids(nodes=new_kid)
        return res


class InForStmt(AstAsyncNode, AstElseBodyNode, CodeBlockStmt, UniScopeNode):
    """InForStmt node type for Jac Ast."""

    def __init__(
        self,
        target: Expr,
        is_async: bool,
        collection: Expr,
        body: SubNodeList[CodeBlockStmt],
        else_body: Optional[ElseStmt],
        kid: Sequence[UniNode],
    ) -> None:
        self.target = target
        self.collection = collection
        self.body = body
        UniNode.__init__(self, kid=kid)
        AstAsyncNode.__init__(self, is_async=is_async)
        AstElseBodyNode.__init__(self, else_body=else_body)
        UniScopeNode.__init__(self, name=f"{self.__class__.__name__}")
        CodeBlockStmt.__init__(self)

    def normalize(self, deep: bool = False) -> bool:
        res = True
        if deep:
            res = self.target.normalize(deep)
            res = res and self.collection.normalize(deep)
            res = res and self.body.normalize(deep)
            res = res and self.else_body.normalize(deep) if self.else_body else res
        new_kid: list[UniNode] = []
        if self.is_async:
            new_kid.append(self.gen_token(Tok.KW_ASYNC))
        new_kid.append(self.gen_token(Tok.KW_FOR))
        new_kid.append(self.target)
        new_kid.append(self.gen_token(Tok.KW_IN))
        new_kid.append(self.collection)

        if self.body:
            new_kid.append(self.body)
        if self.else_body:
            new_kid.append(self.else_body)
        self.set_kids(nodes=new_kid)
        return res


class WhileStmt(CodeBlockStmt, UniScopeNode):
    """WhileStmt node type for Jac Ast."""

    def __init__(
        self,
        condition: Expr,
        body: SubNodeList[CodeBlockStmt],
        kid: Sequence[UniNode],
    ) -> None:
        self.condition = condition
        self.body = body
        UniNode.__init__(self, kid=kid)
        UniScopeNode.__init__(self, name=f"{self.__class__.__name__}")
        CodeBlockStmt.__init__(self)

    def normalize(self, deep: bool = False) -> bool:
        res = True
        if deep:
            res = self.condition.normalize(deep)
            res = res and self.body.normalize(deep)
        new_kid: list[UniNode] = [
            self.gen_token(Tok.KW_WHILE),
            self.condition,
        ]
        if self.body:
            new_kid.append(self.body)
        self.set_kids(nodes=new_kid)
        return res


class WithStmt(AstAsyncNode, CodeBlockStmt, UniScopeNode):
    """WithStmt node type for Jac Ast."""

    def __init__(
        self,
        is_async: bool,
        exprs: Sequence[ExprAsItem],
        body: SubNodeList[CodeBlockStmt],
        kid: Sequence[UniNode],
    ) -> None:
        self.exprs = exprs
        self.body = body
        UniNode.__init__(self, kid=kid)
        AstAsyncNode.__init__(self, is_async=is_async)
        UniScopeNode.__init__(self, name=f"{self.__class__.__name__}")
        CodeBlockStmt.__init__(self)

    def normalize(self, deep: bool = False) -> bool:
        res = True
        if deep:
            for item in self.exprs:
                res = res and item.normalize(deep)
            res = res and self.body.normalize(deep)
        new_kid: list[UniNode] = []
        if self.is_async:
            new_kid.append(self.gen_token(Tok.KW_ASYNC))
        new_kid.append(self.gen_token(Tok.KW_WITH))
        for idx, item in enumerate(self.exprs):
            new_kid.append(item)
            if idx < len(self.exprs) - 1:
                new_kid.append(self.gen_token(Tok.COMMA))
        new_kid.append(self.body)
        self.set_kids(nodes=new_kid)
        return res


class ExprAsItem(UniNode):
    """ExprAsItem node type for Jac Ast."""

    def __init__(
        self,
        expr: Expr,
        alias: Optional[Expr],
        kid: Sequence[UniNode],
    ) -> None:
        self.expr = expr
        self.alias = alias
        UniNode.__init__(self, kid=kid)

    def normalize(self, deep: bool = True) -> bool:
        res = True
        if deep:
            res = self.expr.normalize(deep)
            res = res and self.alias.normalize(deep) if self.alias else res
        new_kid: list[UniNode] = [self.expr]
        if self.alias:
            new_kid.append(self.gen_token(Tok.KW_AS))
            new_kid.append(self.alias)
        self.set_kids(nodes=new_kid)
        return res


class RaiseStmt(CodeBlockStmt):
    """RaiseStmt node type for Jac Ast."""

    def __init__(
        self,
        cause: Optional[Expr],
        from_target: Optional[Expr],
        kid: Sequence[UniNode],
    ) -> None:
        self.cause = cause
        self.from_target = from_target
        UniNode.__init__(self, kid=kid)
        CodeBlockStmt.__init__(self)

    def normalize(self, deep: bool = False) -> bool:
        res = True
        if deep:
            res = res and self.cause.normalize(deep) if self.cause else res
            res = res and self.from_target.normalize(deep) if self.from_target else res
        new_kid: list[UniNode] = [self.gen_token(Tok.KW_RAISE)]
        if self.cause:
            new_kid.append(self.cause)
        if self.from_target:
            new_kid.append(self.gen_token(Tok.KW_FROM))
            new_kid.append(self.from_target)
        new_kid.append(self.gen_token(Tok.SEMI))
        self.set_kids(nodes=new_kid)
        return res


class AssertStmt(CodeBlockStmt):
    """AssertStmt node type for Jac Ast."""

    def __init__(
        self,
        condition: Expr,
        error_msg: Optional[Expr],
        kid: Sequence[UniNode],
    ) -> None:
        self.condition = condition
        self.error_msg = error_msg
        UniNode.__init__(self, kid=kid)
        CodeBlockStmt.__init__(self)

    def normalize(self, deep: bool = False) -> bool:
        res = True
        if deep:
            res = self.condition.normalize(deep)
            res = res and self.error_msg.normalize(deep) if self.error_msg else res
        new_kid: list[UniNode] = [
            self.gen_token(Tok.KW_ASSERT),
            self.condition,
        ]
        if self.error_msg:
            new_kid.append(self.gen_token(Tok.COMMA))
            new_kid.append(self.error_msg)
        new_kid.append(self.gen_token(Tok.SEMI))
        self.set_kids(nodes=new_kid)
        return res


class CheckStmt(CodeBlockStmt):
    """CheckStmt node type for Jac Ast."""

    def __init__(
        self,
        target: Expr,
        kid: Sequence[UniNode],
    ) -> None:
        self.target = target
        UniNode.__init__(self, kid=kid)
        CodeBlockStmt.__init__(self)

    def normalize(self, deep: bool = False) -> bool:
        res = True
        if deep:
            res = self.target.normalize(deep)
        new_kid: list[UniNode] = [
            self.gen_token(Tok.KW_CHECK),
            self.target,
            self.gen_token(Tok.SEMI),
        ]
        self.set_kids(nodes=new_kid)
        return res


class CtrlStmt(CodeBlockStmt):
    """CtrlStmt node type for Jac Ast."""

    def __init__(
        self,
        ctrl: Token,
        kid: Sequence[UniNode],
    ) -> None:
        self.ctrl = ctrl
        UniNode.__init__(self, kid=kid)
        CodeBlockStmt.__init__(self)

    def normalize(self, deep: bool = False) -> bool:
        res = True
        if deep:
            res = self.ctrl.normalize(deep)
        new_kid: list[UniNode] = [self.ctrl, self.gen_token(Tok.SEMI)]
        self.set_kids(nodes=new_kid)
        return res


class DeleteStmt(CodeBlockStmt):
    """DeleteStmt node type for Jac Ast."""

    def __init__(
        self,
        target: Expr,
        kid: Sequence[UniNode],
    ) -> None:
        self.target = target
        UniNode.__init__(self, kid=kid)
        CodeBlockStmt.__init__(self)

    @property
    def py_ast_targets(self) -> list[ast3.AST]:
        """Get Python AST targets (without setting ctx)."""
        return (
            [i.gen.py_ast[0] for i in self.target.values]
            if isinstance(self.target, TupleVal) and self.target.values
            else self.target.gen.py_ast
        )

    def normalize(self, deep: bool = False) -> bool:
        res = True
        if deep:
            res = self.target.normalize(deep)
        new_kid: list[UniNode] = [
            self.gen_token(Tok.KW_DELETE),
            self.target,
            self.gen_token(Tok.SEMI),
        ]
        self.set_kids(nodes=new_kid)
        return res


class ReportStmt(CodeBlockStmt):
    """ReportStmt node type for Jac Ast."""

    def __init__(
        self,
        expr: Expr,
        kid: Sequence[UniNode],
    ) -> None:
        self.expr = expr
        UniNode.__init__(self, kid=kid)
        CodeBlockStmt.__init__(self)

    def normalize(self, deep: bool = False) -> bool:
        res = True
        if deep:
            res = self.expr.normalize(deep)
        new_kid: list[UniNode] = [
            self.gen_token(Tok.KW_REPORT),
            self.expr,
            self.gen_token(Tok.SEMI),
        ]
        self.set_kids(nodes=new_kid)
        return res


class ReturnStmt(CodeBlockStmt):
    """ReturnStmt node type for Jac Ast."""

    def __init__(
        self,
        expr: Optional[Expr],
        kid: Sequence[UniNode],
    ) -> None:
        self.expr = expr
        UniNode.__init__(self, kid=kid)
        CodeBlockStmt.__init__(self)

    def normalize(self, deep: bool = False) -> bool:
        res = True
        if deep:
            res = self.expr.normalize(deep) if self.expr else res
        new_kid: list[UniNode] = [
            self.gen_token(Tok.KW_RETURN),
        ]
        if self.expr:
            new_kid.append(self.expr)
        new_kid.append(self.gen_token(Tok.SEMI))
        self.set_kids(nodes=new_kid)
        return res


class IgnoreStmt(WalkerStmtOnlyNode, CodeBlockStmt):
    """IgnoreStmt node type for Jac Ast."""

    def __init__(
        self,
        target: Expr,
        kid: Sequence[UniNode],
    ) -> None:
        self.target = target
        UniNode.__init__(self, kid=kid)
        WalkerStmtOnlyNode.__init__(self)
        CodeBlockStmt.__init__(self)

    def normalize(self, deep: bool = False) -> bool:
        res = True
        if deep:
            res = self.target.normalize(deep)
        new_kid: list[UniNode] = [
            self.gen_token(Tok.KW_IGNORE),
            self.target,
            self.gen_token(Tok.SEMI),
        ]
        self.set_kids(nodes=new_kid)
        return res


class VisitStmt(WalkerStmtOnlyNode, AstElseBodyNode, CodeBlockStmt):
    """VisitStmt node type for Jac Ast."""

    def __init__(
        self,
        insert_loc: Optional[Expr],
        target: Expr,
        else_body: Optional[ElseStmt],
        kid: Sequence[UniNode],
    ) -> None:
        self.insert_loc = insert_loc
        self.target = target
        UniNode.__init__(self, kid=kid)
        WalkerStmtOnlyNode.__init__(self)
        AstElseBodyNode.__init__(self, else_body=else_body)
        CodeBlockStmt.__init__(self)

    def normalize(self, deep: bool = False) -> bool:
        res = True
        if deep:
            res = self.insert_loc.normalize(deep) if self.insert_loc else res
            res = self.target.normalize(deep)
            res = res and self.else_body.normalize(deep) if self.else_body else res
        new_kid: list[UniNode] = []
        new_kid.append(self.gen_token(Tok.KW_VISIT))
        if self.insert_loc:
            new_kid.append(self.gen_token(Tok.COLON))
            new_kid.append(self.insert_loc)
            new_kid.append(self.gen_token(Tok.COLON))
        new_kid.append(self.target)
        if self.else_body:
            new_kid.append(self.else_body)
        else:
            new_kid.append(self.gen_token(Tok.SEMI))
        self.set_kids(nodes=new_kid)
        return res


class DisengageStmt(WalkerStmtOnlyNode, CodeBlockStmt):
    """DisengageStmt node type for Jac Ast."""

    def __init__(
        self,
        kid: Sequence[UniNode],
    ) -> None:
        """Initialize disengage statement node."""
        UniNode.__init__(self, kid=kid)
        WalkerStmtOnlyNode.__init__(self)
        CodeBlockStmt.__init__(self)

    def normalize(self, deep: bool = False) -> bool:
        """Normalize disengage statement node."""
        new_kid: list[UniNode] = [
            self.gen_token(Tok.KW_DISENGAGE),
            self.gen_token(Tok.SEMI),
        ]
        self.set_kids(nodes=new_kid)
        return True


class AwaitExpr(Expr):
    """AwaitExpr node type for Jac Ast."""

    def __init__(
        self,
        target: Expr,
        kid: Sequence[UniNode],
    ) -> None:
        self.target = target
        UniNode.__init__(self, kid=kid)
        Expr.__init__(self)

    def normalize(self, deep: bool = False) -> bool:
        res = True
        if deep:
            res = self.target.normalize(deep)
        new_kid: list[UniNode] = [
            self.gen_token(Tok.KW_AWAIT),
            self.target,
        ]
        self.set_kids(nodes=new_kid)
        return res


class GlobalStmt(CodeBlockStmt):
    """GlobalStmt node type for Jac Ast."""

    def __init__(
        self,
        target: SubNodeList[NameAtom],
        kid: Sequence[UniNode],
    ) -> None:
        self.target = target
        UniNode.__init__(self, kid=kid)
        CodeBlockStmt.__init__(self)

    def normalize(self, deep: bool = False) -> bool:
        res = True
        if deep:
            res = self.target.normalize(deep)
        new_kid: list[UniNode] = [
            self.gen_token(Tok.GLOBAL_OP),
            self.target,
            self.gen_token(Tok.SEMI),
        ]
        self.set_kids(nodes=new_kid)
        return res


class NonLocalStmt(GlobalStmt):
    """NonLocalStmt node type for Jac Ast."""

    def normalize(self, deep: bool = False) -> bool:
        res = True
        if deep:
            res = self.target.normalize(deep)
        new_kid: list[UniNode] = [
            self.gen_token(Tok.NONLOCAL_OP),
            self.target,
            self.gen_token(Tok.SEMI),
        ]
        self.set_kids(nodes=new_kid)
        return res


class Assignment(AstTypedVarNode, EnumBlockStmt, CodeBlockStmt):
    """Assignment node type for Jac Ast."""

    def __init__(
        self,
        target: SubNodeList[Expr],
        value: Optional[Expr | YieldExpr],
        type_tag: Optional[SubTag[Expr]],
        kid: Sequence[UniNode],
        mutable: bool = True,
        aug_op: Optional[Token] = None,
        is_enum_stmt: bool = False,
    ) -> None:
        self.target = target
        self.value = value
        self.mutable = mutable
        self.aug_op = aug_op
        self.is_enum_stmt = is_enum_stmt
        UniNode.__init__(self, kid=kid)
        AstTypedVarNode.__init__(self, type_tag=type_tag)
        CodeBlockStmt.__init__(self)

    def normalize(self, deep: bool = True) -> bool:
        res = True
        if deep:
            res = self.target.normalize(deep)
            res = res and self.value.normalize(deep) if self.value else res
            res = res and self.type_tag.normalize(deep) if self.type_tag else res
            res = res and self.aug_op.normalize(deep) if self.aug_op else res
        new_kid: list[UniNode] = []
        new_kid.append(self.target)
        if self.type_tag:
            new_kid.append(self.type_tag)
        if self.aug_op:
            new_kid.append(self.aug_op)
        if self.value:
            if not self.aug_op:
                new_kid.append(self.gen_token(Tok.EQ))
            new_kid.append(self.value)
        if isinstance(self.parent, GlobalVars):
            if self.parent.assignments.index(self) == len(self.parent.assignments) - 1:
                new_kid.append(self.gen_token(Tok.SEMI))
        elif (not self.is_enum_stmt) and not isinstance(self.parent, IterForStmt):
            new_kid.append(self.gen_token(Tok.SEMI))
        self.set_kids(nodes=new_kid)
        return res


class ConcurrentExpr(Expr):
    """ConcurrentExpr node type for Jac Ast."""

    def __init__(
        self,
        tok: Optional[Token],
        target: Expr,
        kid: Sequence[UniNode],
    ) -> None:
        UniNode.__init__(self, kid=kid)
        Expr.__init__(self)
        self.tok = tok
        self.target = target

    def normalize(self, deep: bool = False) -> bool:
        res = True
        if deep:
            res = self.target.normalize(deep)
            res = res and self.target.normalize(deep) if self.target else res
        new_kid: list[UniNode] = []
        if isinstance(self.tok, Token) and self.tok.value == "flow":
            new_kid.append(self.gen_token(Tok.KW_FLOW))
        elif isinstance(self.tok, Token) and self.tok.value == "wait":
            new_kid.append(self.gen_token(Tok.KW_WAIT))
        new_kid.append(self.target)
        self.set_kids(nodes=new_kid)
        return res


class BinaryExpr(Expr):
    """BinaryExpr node type for Jac Ast."""

    def __init__(
        self,
        left: Expr,
        right: Expr,
        op: Token | DisconnectOp | ConnectOp,
        kid: Sequence[UniNode],
    ) -> None:
        self.left = left
        self.right = right
        self.op = op
        UniNode.__init__(self, kid=kid)
        Expr.__init__(self)

    def normalize(self, deep: bool = False) -> bool:
        res = True
        if deep:
            res = self.left.normalize(deep)
            res = res and self.right.normalize(deep) if self.right else res
            res = res and self.op.normalize(deep) if self.op else res
        new_kid: list[UniNode] = [self.left, self.op, self.right]
        self.set_kids(nodes=new_kid)
        return res


class CompareExpr(Expr):
    """CompareExpr node type for Jac Ast."""

    def __init__(
        self,
        left: Expr,
        rights: list[Expr],
        ops: list[Token],
        kid: Sequence[UniNode],
    ) -> None:
        self.left = left
        self.rights = rights
        self.ops = ops
        UniNode.__init__(self, kid=kid)
        Expr.__init__(self)

    def normalize(self, deep: bool = False) -> bool:
        res = True
        if deep:
            res = self.left.normalize(deep)
            for right in self.rights:
                res = res and right.normalize(deep)
            for op in self.ops:
                res = res and op.normalize(deep)
        new_kid: list[UniNode] = [self.left]
        for i, right in enumerate(self.rights):
            new_kid.append(self.ops[i])
            new_kid.append(right)
        self.set_kids(nodes=new_kid)
        return res


class BoolExpr(Expr):
    """BoolExpr node type for Jac Ast."""

    def __init__(
        self,
        op: Token,
        values: list[Expr],
        kid: Sequence[UniNode],
    ) -> None:
        self.values = values
        self.op = op
        UniNode.__init__(self, kid=kid)
        Expr.__init__(self)

    def normalize(self, deep: bool = False) -> bool:
        res = True
        if deep:
            for value in self.values:
                res = res and value.normalize(deep)
            res = res and self.op.normalize(deep) if self.op else res
        new_kid: list[UniNode] = []
        for i, value in enumerate(self.values):
            if i > 0:
                new_kid.append(self.op)
            new_kid.append(value)
        self.set_kids(nodes=new_kid)
        return res


class LambdaExpr(Expr, UniScopeNode):
    """LambdaExpr node type for Jac Ast."""

    def __init__(
        self,
        body: Expr,
        kid: Sequence[UniNode],
        signature: Optional[FuncSignature] = None,
    ) -> None:
        self.signature = signature
        self.body = body
        UniNode.__init__(self, kid=kid)
        Expr.__init__(self)
        UniScopeNode.__init__(self, name=f"{self.__class__.__name__}")

    def normalize(self, deep: bool = False) -> bool:
        res = True
        if deep:
            res = self.signature.normalize(deep) if self.signature else res
            res = res and self.body.normalize(deep)
        new_kid: list[UniNode] = [self.gen_token(Tok.KW_LAMBDA)]
        if self.signature:
            new_kid.append(self.signature)
        new_kid += [self.gen_token(Tok.COLON), self.body]
        self.set_kids(nodes=new_kid)
        return res


class UnaryExpr(Expr):
    """UnaryExpr node type for Jac Ast."""

    def __init__(
        self,
        operand: Expr,
        op: Token,
        kid: Sequence[UniNode],
    ) -> None:
        self.operand = operand
        self.op = op
        UniNode.__init__(self, kid=kid)
        Expr.__init__(self)

    def normalize(self, deep: bool = False) -> bool:
        res = True
        if deep:
            res = self.operand.normalize(deep)
            res = res and self.op.normalize(deep) if self.op else res
        new_kid: list[UniNode] = [self.op, self.operand]
        self.set_kids(nodes=new_kid)
        return res


class IfElseExpr(Expr):
    """IfElseExpr node type for Jac Ast."""

    def __init__(
        self,
        condition: Expr,
        value: Expr,
        else_value: Expr,
        kid: Sequence[UniNode],
    ) -> None:
        self.condition = condition
        self.value = value
        self.else_value = else_value
        UniNode.__init__(self, kid=kid)
        Expr.__init__(self)

    def normalize(self, deep: bool = False) -> bool:
        res = True
        if deep:
            res = self.condition.normalize(deep)
            res = res and self.value.normalize(deep)
            res = res and self.else_value.normalize(deep)
        new_kid: list[UniNode] = [
            self.value,
            self.gen_token(Tok.KW_IF),
            self.condition,
            self.gen_token(Tok.KW_ELSE),
            self.else_value,
        ]
        self.set_kids(nodes=new_kid)
        return res


class MultiString(AtomExpr):
    """MultiString node type for Jac Ast."""

    def __init__(
        self,
        strings: Sequence[String | FString],
        kid: Sequence[UniNode],
    ) -> None:
        self.strings = strings
        UniNode.__init__(self, kid=kid)
        Expr.__init__(self)
        AstSymbolStubNode.__init__(self, sym_type=SymbolType.STRING)

    def normalize(self, deep: bool = False) -> bool:
        res = True
        if deep:
            for string in self.strings:
                res = res and string.normalize(deep)
        new_kid: list[UniNode] = []
        for string in self.strings:
            new_kid.append(string)
        self.set_kids(nodes=new_kid)
        return res


class FString(AtomExpr):
    """FString node type for Jac Ast."""

    def __init__(
        self,
        parts: Optional[SubNodeList[String | ExprStmt]],
        kid: Sequence[UniNode],
    ) -> None:
        self.parts = parts
        UniNode.__init__(self, kid=kid)
        Expr.__init__(self)
        AstSymbolStubNode.__init__(self, sym_type=SymbolType.STRING)

    def normalize(self, deep: bool = False) -> bool:
        res = True
        if deep:
            res = self.parts.normalize(deep) if self.parts else res
        new_kid: list[UniNode] = []
        is_single_quote = (
            isinstance(self.kid[0], Token) and self.kid[0].name == Tok.FSTR_SQ_START
        )
        if self.parts:
            if is_single_quote:
                new_kid.append(self.gen_token(Tok.FSTR_SQ_START))
            else:
                new_kid.append(self.gen_token(Tok.FSTR_START))
            for i in self.parts.items:
                if isinstance(i, String):
                    i.value = (
                        "{{" if i.value == "{" else "}}" if i.value == "}" else i.value
                    )
            new_kid.append(self.parts)
            if is_single_quote:
                new_kid.append(self.gen_token(Tok.FSTR_SQ_END))
            else:
                new_kid.append(self.gen_token(Tok.FSTR_END))
        self.set_kids(nodes=new_kid)
        return res


class ListVal(AtomExpr):
    """ListVal node type for Jac Ast."""

    def __init__(
        self,
        values: Sequence[Expr],
        kid: Sequence[UniNode],
    ) -> None:
        self.values = values
        UniNode.__init__(self, kid=kid)
        Expr.__init__(self)
        AstSymbolStubNode.__init__(self, sym_type=SymbolType.SEQUENCE)

    def normalize(self, deep: bool = False) -> bool:
        res = True
        if deep:
            for i in self.values:
                res = res and i.normalize(deep)
        new_kid: list[UniNode] = [self.gen_token(Tok.LSQUARE)]
        for idx, val in enumerate(self.values):
            new_kid.append(val)
            if idx < len(self.values) - 1:
                new_kid.append(self.gen_token(Tok.COMMA))
        new_kid.append(self.gen_token(Tok.RSQUARE))
        self.set_kids(nodes=new_kid)
        return res


class SetVal(AtomExpr):
    """SetVal node type for Jac Ast."""

    def __init__(
        self,
        values: Sequence[Expr] | None,
        kid: Sequence[UniNode],
    ) -> None:
        self.values: list[Expr] = list(values) if values else []
        UniNode.__init__(self, kid=kid)
        Expr.__init__(self)
        AstSymbolStubNode.__init__(self, sym_type=SymbolType.SEQUENCE)

    def normalize(self, deep: bool = False) -> bool:
        res = True
        if deep:
            for i in self.values:
                res = res and i.normalize(deep)
        new_kid: list[UniNode] = [self.gen_token(Tok.LBRACE)]
        for idx, val in enumerate(self.values):
            new_kid.append(val)
            if idx < len(self.values) - 1:
                new_kid.append(self.gen_token(Tok.COMMA))
        new_kid.append(self.gen_token(Tok.RBRACE))
        self.set_kids(nodes=new_kid)
        return res


class TupleVal(AtomExpr):
    """TupleVal node type for Jac Ast."""

    def __init__(
        self,
        values: Sequence[Expr | KWPair],
        kid: Sequence[UniNode],
    ) -> None:
        self.values = list(values)
        UniNode.__init__(self, kid=kid)
        Expr.__init__(self)
        AstSymbolStubNode.__init__(self, sym_type=SymbolType.SEQUENCE)

    def normalize(self, deep: bool = False) -> bool:
        res = True
        if deep:
            for i in self.values:
                res = res and i.normalize(deep)
        in_ret_type = (
            self.parent
            and isinstance(self.parent, IndexSlice)
            and self.parent
            and isinstance(self.parent.parent, AtomTrailer)
            and self.parent.parent
            and isinstance(self.parent.parent.parent, FuncSignature)
        )
        new_kid: list[UniNode] = (
            [
                self.gen_token(Tok.LPAREN),
            ]
            if not in_ret_type
            else []
        )
        for idx, i in enumerate(self.values):
            new_kid.append(i)
            if idx < len(self.values) - 1:
                new_kid.append(self.gen_token(Tok.COMMA))
        if len(self.values) == 1:
            new_kid.append(self.gen_token(Tok.COMMA))
        if not in_ret_type:
            new_kid.append(self.gen_token(Tok.RPAREN))
        self.set_kids(nodes=new_kid)
        return res


class DictVal(AtomExpr):
    """DictVal node type for Jac Ast."""

    def __init__(
        self,
        kv_pairs: Sequence[KVPair],
        kid: Sequence[UniNode],
    ) -> None:
        self.kv_pairs = kv_pairs
        UniNode.__init__(self, kid=kid)
        Expr.__init__(self)
        AstSymbolStubNode.__init__(self, sym_type=SymbolType.SEQUENCE)

    def normalize(self, deep: bool = False) -> bool:
        res = True
        if deep:
            for kv_pair in self.kv_pairs:
                res = res and kv_pair.normalize(deep)
        new_kid: list[UniNode] = [
            self.gen_token(Tok.LBRACE),
        ]
        for i, kv_pair in enumerate(self.kv_pairs):
            new_kid.append(kv_pair)
            if i < len(self.kv_pairs) - 1:
                new_kid.append(self.gen_token(Tok.COMMA))
        new_kid.append(self.gen_token(Tok.RBRACE))
        self.set_kids(nodes=new_kid)
        return res


class KVPair(UniNode):
    """KVPair node type for Jac Ast."""

    def __init__(
        self,
        key: Optional[Expr],  # is **key if blank
        value: Expr,
        kid: Sequence[UniNode],
    ) -> None:
        self.key = key
        self.value = value
        UniNode.__init__(self, kid=kid)

    def normalize(self, deep: bool = False) -> bool:
        res = True
        if deep:
            res = self.key.normalize(deep) if self.key else res
            res = res and self.value.normalize(deep)
        new_kid: list[UniNode] = []
        if self.key:
            new_kid.append(self.key)
            new_kid.append(self.gen_token(Tok.COLON))
        else:
            new_kid.append(self.gen_token(Tok.STAR_POW))
        new_kid.append(self.value)
        self.set_kids(nodes=new_kid)
        return res


class KWPair(UniNode):
    """KWPair node type for Jac Ast."""

    def __init__(
        self,
        key: Optional[NameAtom],  # is **value if blank
        value: Expr,
        kid: Sequence[UniNode],
    ) -> None:
        self.key = key
        self.value = value
        UniNode.__init__(self, kid=kid)

    def normalize(self, deep: bool = False) -> bool:
        res = True
        if deep:
            res = self.key.normalize(deep) if self.key else res
            res = res and self.value.normalize(deep)
        new_kid: list[UniNode] = []
        if self.key:
            new_kid.append(self.key)
            new_kid.append(self.gen_token(Tok.EQ))
        else:
            new_kid.append(self.gen_token(Tok.STAR_POW))
        new_kid.append(self.value)
        self.set_kids(nodes=new_kid)
        return res


class InnerCompr(AstAsyncNode, UniScopeNode):
    """InnerCompr node type for Jac Ast."""

    def __init__(
        self,
        is_async: bool,
        target: Expr,
        collection: Expr,
        conditional: Optional[list[Expr]],
        kid: Sequence[UniNode],
    ) -> None:
        self.target = target
        self.collection = collection
        self.conditional = conditional
        UniNode.__init__(self, kid=kid)
        AstAsyncNode.__init__(self, is_async=is_async)
        UniScopeNode.__init__(self, name=f"{self.__class__.__name__}")

    def normalize(self, deep: bool = False) -> bool:
        res = True
        if deep:
            res = self.target.normalize(deep)
            res = res and self.collection.normalize(deep)
            for cond in self.conditional if self.conditional else []:
                res = res and cond.normalize(deep)
        new_kid: list[UniNode] = []
        if self.is_async:
            new_kid.append(self.gen_token(Tok.KW_ASYNC))
        new_kid.append(self.gen_token(Tok.KW_FOR))
        new_kid.append(self.target)
        new_kid.append(self.gen_token(Tok.KW_IN))
        new_kid.append(self.collection)
        for cond in self.conditional if self.conditional else []:
            new_kid.append(self.gen_token(Tok.KW_IF))
            new_kid.append(cond)
        self.set_kids(nodes=new_kid)
        return res


class ListCompr(AtomExpr):
    """ListCompr node type for Jac Ast."""

    def __init__(
        self,
        out_expr: Expr,
        compr: list[InnerCompr],
        kid: Sequence[UniNode],
    ) -> None:
        self.out_expr = out_expr
        self.compr = compr
        UniNode.__init__(self, kid=kid)
        Expr.__init__(self)
        AstSymbolStubNode.__init__(self, sym_type=SymbolType.SEQUENCE)

    def normalize(self, deep: bool = False) -> bool:
        res = True
        if deep:
            res = self.out_expr.normalize(deep)
            for comp in self.compr:
                res = res and comp.normalize(deep)
        new_kid: list[UniNode] = [
            self.gen_token(Tok.LSQUARE),
            self.out_expr,
        ]
        for comp in self.compr:
            new_kid.append(comp)
        new_kid.append(self.gen_token(Tok.RSQUARE))
        self.set_kids(nodes=new_kid)
        return res


class GenCompr(ListCompr):
    """GenCompr node type for Jac Ast."""

    def normalize(self, deep: bool = False) -> bool:
        res = True
        if deep:
            res = self.out_expr.normalize(deep)
            for comp in self.compr:
                res = res and comp.normalize(deep)
        new_kid: list[UniNode] = [
            self.gen_token(Tok.LPAREN),
            self.out_expr,
        ]
        for comp in self.compr:
            new_kid.append(comp)
        new_kid.append(self.gen_token(Tok.RPAREN))
        self.set_kids(nodes=new_kid)
        return res


class SetCompr(ListCompr):
    """SetCompr node type for Jac Ast."""

    def normalize(self, deep: bool = False) -> bool:
        res = True
        if deep:
            res = self.out_expr.normalize(deep)
            for comp in self.compr:
                res = res and comp.normalize(deep)
        new_kid: list[UniNode] = [
            self.gen_token(Tok.LBRACE),
            self.out_expr,
        ]
        for comp in self.compr:
            new_kid.append(comp)
        new_kid.append(self.gen_token(Tok.RBRACE))
        self.set_kids(nodes=new_kid)
        return res


class DictCompr(AtomExpr, UniScopeNode):
    """DictCompr node type for Jac Ast."""

    def __init__(
        self,
        kv_pair: KVPair,
        compr: list[InnerCompr],
        kid: Sequence[UniNode],
    ) -> None:
        self.kv_pair = kv_pair
        self.compr = compr
        UniNode.__init__(self, kid=kid)
        Expr.__init__(self)
        AstSymbolStubNode.__init__(self, sym_type=SymbolType.SEQUENCE)
        UniScopeNode.__init__(self, name=f"{self.__class__.__name__}")

    def normalize(self, deep: bool = False) -> bool:
        res = True
        res = self.kv_pair.normalize(deep)
        for comp in self.compr:
            res = res and comp.normalize(deep)
        new_kid: list[UniNode] = [
            self.gen_token(Tok.LBRACE),
            self.kv_pair,
        ]
        for comp in self.compr:
            new_kid.append(comp)
        new_kid.append(self.gen_token(Tok.RBRACE))
        self.set_kids(nodes=new_kid)
        return res


class AtomTrailer(Expr):
    """AtomTrailer node type for Jac Ast."""

    def __init__(
        self,
        target: Expr,
        right: AtomExpr | Expr,
        is_attr: bool,
        is_null_ok: bool,
        kid: Sequence[UniNode],
        is_genai: bool = False,
    ) -> None:
        self.target = target
        self.right = right
        self.is_attr = is_attr
        self.is_null_ok = is_null_ok
        self.is_genai = is_genai
        UniNode.__init__(self, kid=kid)
        Expr.__init__(self)

    def normalize(self, deep: bool = True) -> bool:
        res = True
        if deep:
            res = self.target.normalize(deep)
            res = res and self.right.normalize(deep) if self.right else res
        new_kid: list[UniNode] = [self.target]
        if self.is_null_ok:
            new_kid.append(self.gen_token(Tok.NULL_OK))
        if self.is_attr:
            new_kid.append(self.gen_token(Tok.DOT))
        if self.right:
            new_kid.append(self.right)
        self.set_kids(nodes=new_kid)
        return res

    @property
    def as_attr_list(self) -> list[AstSymbolNode]:
        left = self.right if isinstance(self.right, AtomTrailer) else self.target
        right = self.target if isinstance(self.right, AtomTrailer) else self.right
        trag_list: list[AstSymbolNode] = (
            [right] if isinstance(right, AstSymbolNode) else []
        )
        while isinstance(left, AtomTrailer) and left.is_attr:
            if isinstance(left.right, AstSymbolNode):
                trag_list.insert(0, left.right)
            left = left.target
        if isinstance(left, AstSymbolNode):
            trag_list.insert(0, left)
        return trag_list


class AtomUnit(Expr):
    """AtomUnit node type for Jac Ast."""

    def __init__(
        self,
        value: Expr | YieldExpr,
        kid: Sequence[UniNode],
    ) -> None:
        self.value = value
        UniNode.__init__(self, kid=kid)
        Expr.__init__(self)

    def normalize(self, deep: bool = True) -> bool:
        res = True
        if deep:
            res = self.value.normalize(deep)
        new_kid: list[UniNode] = []
        new_kid.append(self.gen_token(Tok.LPAREN))
        new_kid.append(self.value)
        new_kid.append(self.gen_token(Tok.RPAREN))
        self.set_kids(nodes=new_kid)
        return res


class YieldExpr(Expr):
    """YieldExpr node type for Jac Ast."""

    def __init__(
        self,
        expr: Optional[Expr],
        with_from: bool,
        kid: Sequence[UniNode],
    ) -> None:
        self.expr = expr
        self.with_from = with_from
        UniNode.__init__(self, kid=kid)
        Expr.__init__(self)

    def normalize(self, deep: bool = False) -> bool:
        res = True
        if deep:
            res = self.expr.normalize(deep) if self.expr else res
        new_kid: list[UniNode] = [self.gen_token(Tok.KW_YIELD)]
        if self.with_from:
            new_kid.append(self.gen_token(Tok.KW_FROM))
        if self.expr:
            new_kid.append(self.expr)
        new_kid.append(self.gen_token(Tok.SEMI))
        self.set_kids(nodes=new_kid)
        return res


class FuncCall(Expr):
    """FuncCall node type for Jac Ast."""

    def __init__(
        self,
        target: Expr,
        params: Sequence[Expr | KWPair] | None,
        genai_call: Optional[FuncCall],
        kid: Sequence[UniNode],
    ) -> None:
        self.target = target
        self.params = list(params) if params else []
        self.genai_call = genai_call
        UniNode.__init__(self, kid=kid)
        Expr.__init__(self)

    def normalize(self, deep: bool = True) -> bool:
        res = True
        if deep:
            res = self.target.normalize(deep)
            for prm in self.params:
                res = res and prm.normalize(deep)
        new_kids = [self.target, self.gen_token(Tok.LPAREN, "(")]
        for i, prm in enumerate(self.params):
            new_kids.append(prm)
            if i < len(self.params) - 1:
                new_kids.append(self.gen_token(Tok.COMMA))
        if self.genai_call:
            new_kids.append(self.gen_token(Tok.KW_BY))
            new_kids.append(self.genai_call)
        new_kids.append(self.gen_token(Tok.RPAREN, ")"))
        self.set_kids(nodes=new_kids)
        return res


class IndexSlice(AtomExpr):
    """IndexSlice node type for Jac Ast."""

    @dataclass
    class Slice:
        """Slice node type for Jac Ast."""

        start: Optional[Expr]
        stop: Optional[Expr]
        step: Optional[Expr]

    def __init__(
        self,
        slices: list[Slice],
        is_range: bool,
        kid: Sequence[UniNode],
    ) -> None:
        self.slices = slices
        self.is_range = is_range
        UniNode.__init__(self, kid=kid)
        Expr.__init__(self)
        AstSymbolStubNode.__init__(self, sym_type=SymbolType.SEQUENCE)

    def normalize(self, deep: bool = True) -> bool:
        res = True
        if deep:
            for slice in self.slices:
                res = slice.start.normalize(deep) if slice.start else res
                res = res and slice.stop.normalize(deep) if slice.stop else res
                res = res and slice.step.normalize(deep) if slice.step else res
        new_kid: list[UniNode] = []
        new_kid.append(self.gen_token(Tok.LSQUARE))
        if self.is_range:
            for i, slice in enumerate(self.slices):
                if i > 0:
                    new_kid.append(self.gen_token(Tok.COMMA))
                if slice.start:
                    new_kid.append(slice.start)
                new_kid.append(self.gen_token(Tok.COLON))
                if slice.stop:
                    new_kid.append(slice.stop)
                if slice.step:
                    new_kid.append(self.gen_token(Tok.COLON))
                    new_kid.append(slice.step)
        elif len(self.slices) == 1 and self.slices[0].start:
            new_kid.append(self.slices[0].start)
        else:
            res = False
        new_kid.append(self.gen_token(Tok.RSQUARE))
        self.set_kids(nodes=new_kid)
        return res


class TypeRef(AtomExpr):
    """ArchRef node type for Jac Ast."""

    def __init__(
        self,
        target: NameAtom,
        kid: Sequence[UniNode],
    ) -> None:
        self.target = target
        UniNode.__init__(self, kid=kid)
        Expr.__init__(self)
        AstSymbolNode.__init__(
            self,
            sym_name=target.sym_name,
            name_spec=target,
            sym_category=SymbolType.TYPE,
        )

    def normalize(self, deep: bool = False) -> bool:
        res = True
        if deep:
            res = self.target.normalize(deep)
        new_kid: list[UniNode] = [self.gen_token(Tok.TYPE_OP), self.target]
        self.set_kids(nodes=new_kid)
        return res


class EdgeRefTrailer(Expr):
    """EdgeRefTrailer node type for Jac Ast."""

    def __init__(
        self,
        chain: list[Expr | FilterCompr],
        edges_only: bool,
        kid: Sequence[UniNode],
    ) -> None:
        self.chain = chain
        self.edges_only = edges_only
        UniNode.__init__(self, kid=kid)
        Expr.__init__(self)

    def normalize(self, deep: bool = True) -> bool:
        res = True
        for expr in self.chain:
            res = res and expr.normalize(deep)
        new_kid: list[UniNode] = []
        new_kid.append(self.gen_token(Tok.LSQUARE))
        if self.edges_only:
            new_kid.append(self.gen_token(Tok.KW_EDGE))
        new_kid.extend(self.chain)
        new_kid.append(self.gen_token(Tok.RSQUARE))
        self.set_kids(nodes=new_kid)
        return res


class EdgeOpRef(WalkerStmtOnlyNode, AtomExpr):
    """EdgeOpRef node type for Jac Ast."""

    def __init__(
        self,
        filter_cond: Optional[FilterCompr],
        edge_dir: EdgeDir,
        kid: Sequence[UniNode],
    ) -> None:
        self.filter_cond = filter_cond
        self.edge_dir = edge_dir
        UniNode.__init__(self, kid=kid)
        Expr.__init__(self)
        WalkerStmtOnlyNode.__init__(self)
        AstSymbolStubNode.__init__(self, sym_type=SymbolType.SEQUENCE)

    def normalize(self, deep: bool = False) -> bool:
        res = True
        if deep:
            res = self.filter_cond.normalize(deep) if self.filter_cond else res
        new_kid: list[UniNode] = []
        if self.edge_dir == EdgeDir.IN:
            if not self.filter_cond:
                new_kid.append(self.gen_token(Tok.ARROW_L))
            else:
                new_kid.append(self.gen_token(Tok.ARROW_L_P1))
                new_kid.append(self.filter_cond)
                new_kid.append(self.gen_token(Tok.ARROW_L_P2))
        elif self.edge_dir == EdgeDir.OUT:
            if not self.filter_cond:
                new_kid.append(self.gen_token(Tok.ARROW_R))
            else:
                new_kid.append(self.gen_token(Tok.ARROW_R_P1))
                new_kid.append(self.filter_cond)
                new_kid.append(self.gen_token(Tok.ARROW_R_P2))
        else:
            if not self.filter_cond:
                new_kid.append(self.gen_token(Tok.ARROW_BI))
            else:
                new_kid.append(self.gen_token(Tok.ARROW_L_P1))
                new_kid.append(self.filter_cond)
                new_kid.append(self.gen_token(Tok.ARROW_R_P2))
        self.set_kids(nodes=new_kid)
        return res


class DisconnectOp(WalkerStmtOnlyNode):
    """DisconnectOp node type for Jac Ast."""

    def __init__(
        self,
        edge_spec: EdgeOpRef,
        kid: Sequence[UniNode],
    ) -> None:
        self.edge_spec = edge_spec
        UniNode.__init__(self, kid=kid)
        WalkerStmtOnlyNode.__init__(self)

    def normalize(self, deep: bool = False) -> bool:
        res = True
        if deep:
            res = self.edge_spec.normalize(deep)
        new_kid: list[UniNode] = [self.gen_token(Tok.KW_DELETE), self.edge_spec]
        self.set_kids(nodes=new_kid)
        return res


class ConnectOp(UniNode):
    """ConnectOpRef node type for Jac Ast."""

    def __init__(
        self,
        conn_type: Optional[Expr],
        conn_assign: Optional[AssignCompr],
        edge_dir: EdgeDir,
        kid: Sequence[UniNode],
    ) -> None:
        self.conn_type = conn_type
        self.conn_assign = conn_assign
        self.edge_dir = edge_dir
        UniNode.__init__(self, kid=kid)

    def normalize(self, deep: bool = False) -> bool:
        res = True
        if deep:
            res = self.conn_type.normalize(deep) if self.conn_type else res
            res = res and self.conn_assign.normalize(deep) if self.conn_assign else res
        new_kid: list[UniNode] = []
        if self.edge_dir == EdgeDir.IN:
            if not self.conn_assign and not self.conn_type:
                new_kid.append(self.gen_token(Tok.CARROW_L))
            else:
                new_kid.append(self.gen_token(Tok.CARROW_L_P1))
                if self.conn_type:
                    new_kid.append(self.conn_type)
                if self.conn_assign:
                    new_kid.append(self.gen_token(Tok.COLON))
                    new_kid.append(self.conn_assign)
                new_kid.append(self.gen_token(Tok.CARROW_L_P2))
        elif self.edge_dir == EdgeDir.OUT:
            if not self.conn_assign and not self.conn_type:
                new_kid.append(self.gen_token(Tok.CARROW_R))
            else:
                new_kid.append(self.gen_token(Tok.CARROW_R_P1))
                if self.conn_type:
                    new_kid.append(self.conn_type)
                if self.conn_assign:
                    new_kid.append(self.gen_token(Tok.COLON))
                    new_kid.append(self.conn_assign)
                new_kid.append(self.gen_token(Tok.CARROW_R_P2))
        else:
            if not self.conn_assign and not self.conn_type:
                new_kid.append(self.gen_token(Tok.CARROW_BI))
            else:
                new_kid.append(self.gen_token(Tok.CARROW_L_P1))
                if self.conn_type:
                    new_kid.append(self.conn_type)
                if self.conn_assign:
                    new_kid.append(self.gen_token(Tok.COLON))
                    new_kid.append(self.conn_assign)
                new_kid.append(self.gen_token(Tok.CARROW_R_P2))
        self.set_kids(nodes=new_kid)
        return res


class FilterCompr(AtomExpr):
    """FilterCompr node type for Jac Ast."""

    def __init__(
        self,
        f_type: Optional[Expr],
        compares: Sequence[CompareExpr],
        kid: Sequence[UniNode],
    ) -> None:
        self.f_type = f_type
        self.compares = list(compares)
        UniNode.__init__(self, kid=kid)
        Expr.__init__(self)
        AstSymbolStubNode.__init__(self, sym_type=SymbolType.SEQUENCE)

    def normalize(self, deep: bool = False) -> bool:
        res = True
        if deep:
            res = self.f_type.normalize(deep) if self.f_type else res
            for comp in self.compares:
                res = res and comp.normalize(deep)
        new_kid: list[UniNode] = []
        if not isinstance(self.parent, EdgeOpRef):
            new_kid.append(self.gen_token(Tok.LPAREN))
            if self.f_type:
                new_kid.append(self.gen_token(Tok.TYPE_OP))
            new_kid.append(self.gen_token(Tok.NULL_OK))
        if self.f_type:
            new_kid.append(self.f_type)
        if self.compares:
            if self.f_type:
                new_kid.append(self.gen_token(Tok.COLON))
            for i, comp in enumerate(self.compares):
                new_kid.append(comp)
                if i < len(self.compares) - 1:
                    new_kid.append(self.gen_token(Tok.COMMA))
        if not isinstance(self.parent, EdgeOpRef):
            new_kid.append(self.gen_token(Tok.RPAREN))
        self.set_kids(nodes=new_kid)
        return res


class AssignCompr(AtomExpr):
    """AssignCompr node type for Jac Ast."""

    def __init__(
        self,
        assigns: Sequence[KWPair],
        kid: Sequence[UniNode],
    ) -> None:
        self.assigns = list(assigns)
        UniNode.__init__(self, kid=kid)
        Expr.__init__(self)
        AstSymbolStubNode.__init__(self, sym_type=SymbolType.SEQUENCE)

    def normalize(self, deep: bool = False) -> bool:
        res = True
        if deep:
            for assign in self.assigns:
                res = res and assign.normalize(deep)
        new_kid: list[UniNode] = []
        if isinstance(self.parent, ConnectOp):
            for i, assign in enumerate(self.assigns):
                new_kid.append(assign)
                if i < len(self.assigns) - 1:
                    new_kid.append(self.gen_token(Tok.COMMA))
        else:
            new_kid.append(self.gen_token(Tok.LPAREN))
            new_kid.append(self.gen_token(Tok.EQ))
            for i, assign in enumerate(self.assigns):
                new_kid.append(assign)
                if i < len(self.assigns) - 1:
                    new_kid.append(self.gen_token(Tok.COMMA))
            new_kid.append(self.gen_token(Tok.RPAREN))
        self.set_kids(nodes=new_kid)
        return res


# Match Nodes
# ------------


class MatchStmt(CodeBlockStmt):
    """MatchStmt node type for Jac Ast."""

    def __init__(
        self,
        target: Expr,
        cases: list[MatchCase],
        kid: Sequence[UniNode],
    ) -> None:
        self.target = target
        self.cases = cases
        UniNode.__init__(self, kid=kid)
        CodeBlockStmt.__init__(self)

    def normalize(self, deep: bool = False) -> bool:
        res = True
        if deep:
            res = self.target.normalize(deep)
            for case in self.cases:
                res = res and case.normalize(deep)
        new_kid: list[UniNode] = [
            self.gen_token(Tok.KW_MATCH),
            self.target,
        ]
        new_kid.append(self.gen_token(Tok.LBRACE))
        for case in self.cases:
            new_kid.append(case)
        new_kid.append(self.gen_token(Tok.RBRACE))

        self.set_kids(nodes=new_kid)
        return res


class MatchCase(UniScopeNode):
    """MatchCase node type for Jac Ast."""

    def __init__(
        self,
        pattern: MatchPattern,
        guard: Optional[Expr],
        body: list[CodeBlockStmt],
        kid: Sequence[UniNode],
    ) -> None:
        self.pattern = pattern
        self.guard = guard
        self.body = body
        UniNode.__init__(self, kid=kid)
        UniScopeNode.__init__(self, name=f"{self.__class__.__name__}")

    def normalize(self, deep: bool = False) -> bool:
        res = True
        if deep:
            res = self.pattern.normalize(deep)
            res = res and self.guard.normalize(deep) if self.guard else res
            for stmt in self.body:
                res = res and stmt.normalize(deep)
        new_kid: list[UniNode] = [self.gen_token(Tok.KW_CASE), self.pattern]
        if self.guard:
            new_kid.append(self.gen_token(Tok.KW_IF))
            new_kid.append(self.guard)
        new_kid.append(self.gen_token(Tok.COLON))
        if self.body:
            new_kid.extend([*self.body])
        self.set_kids(nodes=new_kid)
        return res


class MatchOr(MatchPattern):
    """MatchOr node type for Jac Ast."""

    def __init__(
        self,
        patterns: list[MatchPattern],
        kid: Sequence[UniNode],
    ) -> None:
        self.patterns = patterns
        UniNode.__init__(self, kid=kid)

    def normalize(self, deep: bool = False) -> bool:
        res = True
        if deep:
            for pattern in self.patterns:
                res = res and pattern.normalize(deep)
        new_kid: list[UniNode] = []
        for pattern in self.patterns:
            new_kid.append(pattern)
            new_kid.append(self.gen_token(Tok.KW_OR))
        new_kid.pop()
        self.set_kids(nodes=new_kid)
        return res


class MatchAs(MatchPattern):
    """MatchAs node type for Jac Ast."""

    def __init__(
        self,
        name: NameAtom,
        pattern: Optional[MatchPattern],
        kid: Sequence[UniNode],
    ) -> None:
        self.name = name
        self.pattern = pattern
        UniNode.__init__(self, kid=kid)

    def normalize(self, deep: bool = False) -> bool:
        res = True
        if deep:
            res = self.name.normalize(deep)
            res = res and self.pattern.normalize(deep) if self.pattern else res
        new_kid: list[UniNode] = []
        if self.pattern:
            new_kid.append(self.pattern)
            new_kid.append(self.gen_token(Tok.KW_AS))
        new_kid.append(self.name)
        self.set_kids(nodes=new_kid)
        return res


class MatchWild(MatchPattern):
    """MatchWild node type for Jac Ast."""

    def normalize(self, deep: bool = False) -> bool:
        """Normalize match wild card node."""
        UniNode.set_kids(
            self,
            nodes=[
                Name(
                    orig_src=self.loc.orig_src,
                    name=Tok.NAME,
                    value="_",
                    col_start=self.loc.col_start,
                    col_end=self.loc.col_end,
                    line=self.loc.first_line,
                    end_line=self.loc.last_line,
                    pos_start=self.loc.pos_start,
                    pos_end=self.loc.pos_end,
                )
            ],
        )
        return True


class MatchValue(MatchPattern):
    """MatchValue node type for Jac Ast."""

    def __init__(
        self,
        value: Expr,
        kid: Sequence[UniNode],
    ) -> None:
        self.value = value
        UniNode.__init__(self, kid=kid)

    def normalize(self, deep: bool = False) -> bool:
        res = True
        if deep:
            res = self.value.normalize(deep)
        self.set_kids(nodes=[self.value])
        return res


class MatchSingleton(MatchPattern):
    """MatchSingleton node type for Jac Ast."""

    def __init__(
        self,
        value: Bool | Null,
        kid: Sequence[UniNode],
    ) -> None:
        self.value = value
        UniNode.__init__(self, kid=kid)

    def normalize(self, deep: bool = False) -> bool:
        res = True
        self.set_kids(nodes=[self.value])
        return res


class MatchSequence(MatchPattern):
    """MatchSequence node type for Jac Ast."""

    def __init__(
        self,
        values: list[MatchPattern],
        kid: Sequence[UniNode],
    ) -> None:
        self.values = values
        UniNode.__init__(self, kid=kid)

    def normalize(self, deep: bool = False) -> bool:
        res = True
        if deep:
            for value in self.values:
                res = res and value.normalize(deep)
        new_kid: list[UniNode] = [self.gen_token(Tok.LSQUARE)]
        for value in self.values:
            new_kid.append(value)
            new_kid.append(self.gen_token(Tok.COMMA))
        new_kid.pop()
        new_kid.append(self.gen_token(Tok.RSQUARE))
        self.set_kids(nodes=new_kid)
        return res


class MatchMapping(MatchPattern):
    """MatchMapping node type for Jac Ast."""

    def __init__(
        self,
        values: list[MatchKVPair | MatchStar],
        kid: Sequence[UniNode],
    ) -> None:
        self.values = values
        UniNode.__init__(self, kid=kid)

    def normalize(self, deep: bool = False) -> bool:
        res = True
        if deep:
            for value in self.values:
                res = res and value.normalize(deep)
        new_kid: list[UniNode] = [self.gen_token(Tok.LBRACE)]
        for value in self.values:
            new_kid.append(value)
            new_kid.append(self.gen_token(Tok.COMMA))
        new_kid.pop()
        new_kid.append(self.gen_token(Tok.RBRACE))
        self.set_kids(nodes=new_kid)
        return res


class MatchKVPair(MatchPattern):
    """MatchKVPair node type for Jac Ast."""

    def __init__(
        self,
        key: MatchPattern | NameAtom | AtomExpr,
        value: MatchPattern,
        kid: Sequence[UniNode],
    ) -> None:
        self.key = key
        self.value = value
        UniNode.__init__(self, kid=kid)

    def normalize(self, deep: bool = False) -> bool:
        res = True
        if deep:
            res = (
                self.key.normalize(deep) if isinstance(self.key, MatchPattern) else True
            )
            res = res and self.value.normalize(deep)
        op = Tok.EQ if isinstance(self.key, Name) else Tok.COLON
        new_kid: list[UniNode] = [self.key, self.gen_token(op), self.value]
        self.set_kids(nodes=new_kid)
        return res


class MatchStar(MatchPattern):
    """MatchStar node type for Jac Ast."""

    def __init__(
        self,
        name: NameAtom,
        is_list: bool,
        kid: Sequence[UniNode],
    ) -> None:
        self.name = name
        self.is_list = is_list
        UniNode.__init__(self, kid=kid)

    def normalize(self, deep: bool = False) -> bool:
        res = True
        if deep:
            res = self.name.normalize(deep)
        new_kid: list[UniNode] = [
            self.gen_token(Tok.STAR_MUL if self.is_list else Tok.STAR_POW)
        ]
        new_kid.append(self.name)
        self.set_kids(nodes=new_kid)
        return res


class MatchArch(MatchPattern):
    """MatchArch node type for Jac Ast."""

    def __init__(
        self,
        name: AtomTrailer | NameAtom,
        arg_patterns: Optional[SubNodeList[MatchPattern]],
        kw_patterns: Optional[SubNodeList[MatchKVPair]],
        kid: Sequence[UniNode],
    ) -> None:
        self.name = name
        self.arg_patterns = arg_patterns
        self.kw_patterns = kw_patterns
        UniNode.__init__(self, kid=kid)

    def normalize(self, deep: bool = False) -> bool:
        res = True
        if deep:
            res = self.name.normalize(deep)
            res = res and (not self.arg_patterns or self.arg_patterns.normalize(deep))
            res = res and (not self.kw_patterns or self.kw_patterns.normalize(deep))
        new_kid: list[UniNode] = [self.name]
        new_kid.append(self.gen_token(Tok.LPAREN))
        if self.arg_patterns:
            new_kid.append(self.arg_patterns)
            new_kid.append(self.gen_token(Tok.COMMA))
        if self.kw_patterns:
            new_kid.append(self.kw_patterns)
        else:
            new_kid.pop()
        new_kid.append(self.gen_token(Tok.RPAREN))
        self.set_kids(nodes=new_kid)
        return res


# AST Terminal Node Types
# --------------------------
class Token(UniNode):
    """Token node type for Jac Ast."""

    def __init__(
        self,
        orig_src: Source,
        name: str,
        value: str,
        line: int,
        end_line: int,
        col_start: int,
        col_end: int,
        pos_start: int,
        pos_end: int,
    ) -> None:
        self.orig_src = orig_src
        self.name = name
        self.value = value
        self.line_no = line
        self.end_line = end_line
        self.c_start = col_start
        self.c_end = col_end
        self.pos_start = pos_start
        self.pos_end = pos_end
        UniNode.__init__(self, kid=[])

    def __repr__(self) -> str:
        return f"Token({self.name}, {self.value}, {self.loc})"

    def normalize(self, deep: bool = True) -> bool:
        return bool(self.value and self.name)

    def unparse(self) -> str:
        return self.value


class Name(Token, NameAtom):
    """Name node type for Jac Ast."""

    def __init__(
        self,
        orig_src: Source,
        name: str,
        value: str,
        line: int,
        end_line: int,
        col_start: int,
        col_end: int,
        pos_start: int,
        pos_end: int,
        is_enum_singleton: bool = False,
        is_kwesc: bool = False,
    ) -> None:
        self.is_enum_singleton = is_enum_singleton
        self.is_kwesc = is_kwesc
        Token.__init__(
            self,
            orig_src=orig_src,
            name=name,
            value=value,
            line=line,
            end_line=end_line,
            col_start=col_start,
            col_end=col_end,
            pos_start=pos_start,
            pos_end=pos_end,
        )
        NameAtom.__init__(self)
        AstSymbolNode.__init__(
            self,
            sym_name=value,
            name_spec=self,
            sym_category=SymbolType.VAR,
        )

    def unparse(self) -> str:
        super().unparse()
        return (f"<>{self.value}" if self.is_kwesc else self.value) + (
            ",\n" if self.is_enum_singleton else ""
        )

    @staticmethod
    def gen_stub_from_node(
        node: AstSymbolNode, name_str: str, set_name_of: Optional[AstSymbolNode] = None
    ) -> Name:
        """Generate name from node."""
        ret = Name(
            orig_src=node.loc.orig_src,
            name=Tok.NAME.value,
            value=name_str,
            col_start=node.loc.col_start,
            col_end=node.loc.col_end,
            line=node.loc.first_line,
            end_line=node.loc.last_line,
            pos_start=node.loc.pos_start,
            pos_end=node.loc.pos_end,
        )
        ret.parent = node.parent
        ret.name_of = set_name_of if set_name_of else ret
        return ret


class SpecialVarRef(Name):
    """SpecialVarRef node type for Jac Ast."""

    def __init__(
        self,
        var: Name,
    ) -> None:
        self.orig = var
        Name.__init__(
            self,
            orig_src=var.orig_src,
            name=var.name,
            value=self.py_resolve_name(),  # TODO: This shouldnt be necessary
            line=var.line_no,
            end_line=var.end_line,
            col_start=var.c_start,
            col_end=var.c_end,
            pos_start=var.pos_start,
            pos_end=var.pos_end,
        )
        NameAtom.__init__(self)
        AstSymbolNode.__init__(
            self,
            sym_name=self.py_resolve_name(),
            name_spec=self,
            sym_category=SymbolType.VAR,
        )

    def py_resolve_name(self) -> str:
        if self.orig.name == Tok.KW_SELF:
            return "self"
        elif self.orig.name == Tok.KW_SUPER:
            return "super"
        elif self.orig.name == Tok.KW_ROOT:
            return Con.ROOT.value
        elif self.orig.name == Tok.KW_HERE:
            return Con.HERE.value
        elif self.orig.name == Tok.KW_VISITOR:
            return Con.VISITOR.value
        elif self.orig.name == Tok.KW_INIT:
            return "__init__"
        elif self.orig.name == Tok.KW_POST_INIT:
            return "__post_init__"
        else:
            raise NotImplementedError("ICE: Special var reference not implemented")


class Literal(Token, AtomExpr):
    """Literal node type for Jac Ast."""

    SYMBOL_TYPE = SymbolType.VAR

    type_map = {
        "int": int,
        "float": float,
        "str": str,
        "bool": bool,
        "bytes": bytes,
        "list": list,
        "tuple": tuple,
        "set": set,
        "dict": dict,
        "type": type,
    }

    def __init__(
        self,
        orig_src: Source,
        name: str,
        value: str,
        line: int,
        end_line: int,
        col_start: int,
        col_end: int,
        pos_start: int,
        pos_end: int,
    ) -> None:
        Token.__init__(
            self,
            orig_src=orig_src,
            name=name,
            value=value,
            line=line,
            end_line=end_line,
            col_start=col_start,
            col_end=col_end,
            pos_start=pos_start,
            pos_end=pos_end,
        )
        AstSymbolStubNode.__init__(self, sym_type=self.SYMBOL_TYPE)
        Expr.__init__(self)

    @property
    def lit_value(
        self,
    ) -> int | str | float | bool | None | Callable[[], Any] | EllipsisType:
        """Return literal value in its python type."""
        raise NotImplementedError


class BuiltinType(Name, Literal):
    """BuiltinType node type for Jac Ast."""

    SYMBOL_TYPE = SymbolType.VAR

    @property
    def lit_value(self) -> Callable[[], Any]:
        """Return literal value in its python type."""
        if self.value not in Literal.type_map:
            raise TypeError(f"ICE: {self.value} is not a callable builtin")
        return Literal.type_map[self.value]


class Float(Literal):
    """Float node type for Jac Ast."""

    SYMBOL_TYPE = SymbolType.NUMBER

    @property
    def lit_value(self) -> float:
        return float(self.value)


class Int(Literal):
    """Int node type for Jac Ast."""

    SYMBOL_TYPE = SymbolType.NUMBER

    @property
    def lit_value(self) -> int:
        return int(self.value)


class String(Literal):
    """String node type for Jac Ast."""

    SYMBOL_TYPE = SymbolType.STRING

    @property
    def lit_value(self) -> str:
        if isinstance(self.value, bytes):
            return self.value
        if any(
            self.value.startswith(prefix)
            and self.value[len(prefix) :].startswith(("'", '"'))
            for prefix in ["r", "b", "br", "rb"]
        ):
            return eval(self.value)

        elif self.value.startswith(("'", '"')):
            repr_str = self.value.encode().decode("unicode_escape")
            if (
                (self.value.startswith('"""') and self.value.endswith('"""'))
                or (self.value.startswith("'''") and self.value.endswith("'''"))
            ) and not self.find_parent_of_type(FString):
                return repr_str[3:-3]
            if (not self.find_parent_of_type(FString)) or (
                not (
                    self.parent
                    and isinstance(self.parent, SubNodeList)
                    and self.parent.parent
                    and isinstance(self.parent.parent, FString)
                )
            ):
                return repr_str[1:-1]
            return repr_str
        else:
            return self.value

    def normalize(self, deep: bool = True) -> bool:
        self.value = r"%s" % self.value
        return True

    def unparse(self) -> str:
        super().unparse()
        return repr(self.value)


class Bool(Literal):
    """Bool node type for Jac Ast."""

    SYMBOL_TYPE = SymbolType.BOOL

    @property
    def lit_value(self) -> bool:
        return self.value == "True"


class Null(Literal):
    """Null node type for Jac Ast."""

    SYMBOL_TYPE = SymbolType.NULL

    @property
    def lit_value(self) -> None:
        return None


class Ellipsis(Literal):
    """Ellipsis node type for Jac Ast."""

    SYMBOL_TYPE = SymbolType.NULL

    @property
    def lit_value(self) -> EllipsisType:
        return ...


class EmptyToken(Token):
    """EmptyToken node type for Jac Ast."""

    def __init__(self, orig_src: Source | None = None) -> None:
        super().__init__(
            name="EmptyToken",
            orig_src=orig_src or Source("", ""),
            value="",
            line=0,
            end_line=0,
            col_start=0,
            col_end=0,
            pos_start=0,
            pos_end=0,
        )


class Semi(
    Token,
    CodeBlockStmt,
):
    """Semicolon node type for Jac Ast."""

    def __init__(
        self,
        orig_src: Source,
        name: str,
        value: str,
        line: int,
        end_line: int,
        col_start: int,
        col_end: int,
        pos_start: int,
        pos_end: int,
    ) -> None:
        """Initialize token."""
        Token.__init__(
            self,
            orig_src=orig_src,
            name=name,
            value=value,
            line=line,
            end_line=end_line,
            col_start=col_start,
            col_end=col_end,
            pos_start=pos_start,
            pos_end=pos_end,
        )
        CodeBlockStmt.__init__(self)


class CommentToken(Token):
    """CommentToken node type for Jac Ast."""

    def __init__(
        self,
        orig_src: Source,
        name: str,
        value: str,
        line: int,
        end_line: int,
        col_start: int,
        col_end: int,
        pos_start: int,
        pos_end: int,
        kid: Sequence[UniNode],
        is_inline: bool = False,
    ) -> None:
        self.is_inline = is_inline

        Token.__init__(
            self,
            orig_src=orig_src,
            name=name,
            value=value,
            line=line,
            end_line=end_line,
            col_start=col_start,
            col_end=col_end,
            pos_start=pos_start,
            pos_end=pos_end,
        )

        UniNode.__init__(self, kid=kid)

    @property
    def left_node(self) -> Optional[UniNode]:
        if self.parent and (idx := self.parent.kid.index(self)) > 0:
            return self.parent.kid[idx - 1]
        return None

    @property
    def right_node(self) -> Optional[UniNode]:
        if (
            self.parent
            and (idx := self.parent.kid.index(self)) < len(self.parent.kid) - 1
        ):
            return self.parent.kid[idx + 1]
        return None


# ----------------
class Source(EmptyToken):
    """SourceString node type for Jac Ast."""

    def __init__(self, source: str, mod_path: str) -> None:
        super().__init__(self)
        self.value = source
        self.hash = md5(source.encode()).hexdigest()
        self.file_path = mod_path
        self.comments: list[CommentToken] = []

    @property
    def code(self) -> str:
        """Return the source code as string."""
        return self.value


class PythonModuleAst(EmptyToken):
    """SourceString node type for Jac Ast."""

    def __init__(self, ast: ast3.Module, orig_src: Source) -> None:
        super().__init__()
        self.ast = ast
        self.orig_src = orig_src
        self.file_path = orig_src.file_path<|MERGE_RESOLUTION|>--- conflicted
+++ resolved
@@ -1544,15 +1544,9 @@
 
     def __init__(
         self,
-<<<<<<< HEAD
-        decorators: Optional[SubNodeList[Expr]],
-        target: SubNodeList[NameAtom],
-        spec: Sequence[Expr] | FuncSignature | EventSignature | None,
-=======
         decorators: Optional[Sequence[Expr]],
         target: Sequence[NameAtom],
-        spec: SubNodeList[Expr] | FuncSignature | EventSignature | None,
->>>>>>> 95778684
+        spec: Sequence[Expr] | FuncSignature | EventSignature | None,
         body: SubNodeList[CodeBlockStmt] | FuncCall,
         kid: Sequence[UniNode],
         doc: Optional[String] = None,
@@ -1592,18 +1586,13 @@
     def normalize(self, deep: bool = False) -> bool:
         res = True
         if deep:
-<<<<<<< HEAD
-            res = self.target.normalize(deep)
+            for item in self.target:
+                res = res and item.normalize(deep)
             if isinstance(self.spec, Sequence):
-                for item in self.spec:
-                    res = res and item.normalize(deep)
+                for sp in self.spec:
+                    res = res and sp.normalize(deep)
             else:
                 res = res and self.spec.normalize(deep) if self.spec else res
-=======
-            for item in self.target:
-                res = res and item.normalize(deep)
-            res = res and self.spec.normalize(deep) if self.spec else res
->>>>>>> 95778684
             res = res and self.body.normalize(deep)
             res = res and self.doc.normalize(deep) if self.doc else res
             if self.decorators:
@@ -1626,8 +1615,8 @@
         if self.spec:
             if isinstance(self.spec, Sequence):
                 new_kid.append(self.gen_token(Tok.LPAREN))
-                for idx, item in enumerate(self.spec):
-                    new_kid.append(item)
+                for idx, sp in enumerate(self.spec):
+                    new_kid.append(sp)
                     if idx < len(self.spec) - 1:
                         new_kid.append(self.gen_token(Tok.COMMA))
                 new_kid.append(self.gen_token(Tok.RPAREN))
