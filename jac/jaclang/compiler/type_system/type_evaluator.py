"""
Type system evaluator for JacLang.

PyrightReference:
    packages/pyright-internal/src/analyzer/typeEvaluator.ts
    packages/pyright-internal/src/analyzer/typeEvaluatorTypes.ts
"""

from dataclasses import dataclass
from pathlib import Path
from typing import Callable, TYPE_CHECKING, cast

import jaclang.compiler.unitree as uni
from jaclang.compiler.constant import Tokens as Tok
from jaclang.compiler.type_system import types

if TYPE_CHECKING:
    from jaclang.compiler.program import JacProgram

from . import operations
from .type_utils import ClassMember
from .types import TypeBase

# The callback type definition for the diagnostic messages.
DiagnosticCallback = Callable[[uni.UniNode, str, bool], None]


@dataclass
class PrefetchedTypes:
    """Types whose definitions are prefetched and cached by the type evaluator."""

    none_type_class: TypeBase | None = None
    object_class: TypeBase | None = None
    type_class: TypeBase | None = None
    union_type_class: TypeBase | None = None
    awaitable_class: TypeBase | None = None
    function_class: TypeBase | None = None
    method_class: TypeBase | None = None
    tuple_class: TypeBase | None = None
    bool_class: TypeBase | None = None
    int_class: TypeBase | None = None
    float_class: TypeBase | None = None
    str_class: TypeBase | None = None
    dict_class: TypeBase | None = None
    module_type_class: TypeBase | None = None
    typed_dict_class: TypeBase | None = None
    typed_dict_private_class: TypeBase | None = None
    supports_keys_and_get_item_class: TypeBase | None = None
    mapping_class: TypeBase | None = None
    template_class: TypeBase | None = None


@dataclass
class SymbolResolutionStackEntry:
    """Represents a single entry in the symbol resolution stack."""

    symbol: uni.Symbol

    # Initially true, it's set to false if a recursion
    # is detected.
    is_result_valid: bool = True

    # Some limited forms of recursion are allowed. In these
    # cases, a partially-constructed type can be registered.
    partial_type: TypeBase | None = None


@dataclass
class MatchArgsToParamsResult:
    """Result of matching arguments to parameters."""

    # FIXME: This class implementation is modified from pyright to make it
    # simple and work for now, however this needs to be revisited and
    # implemented properly.
    arg_params: dict[uni.Expr, types.Parameter | None]

    overload: types.FunctionType | None = None
    argument_errors: bool = False


class TypeEvaluator:
    """Type evaluator for JacLang."""

    def __init__(
        self,
        builtins_module: uni.Module,
        program: "JacProgram",
        callback: DiagnosticCallback,
    ) -> None:
        """Initialize the type evaluator with prefetched types.

        Implementation Note:
        --------------------
        Pyright is prefetching the builtins when an evaluation is requested
        on a node and from that node it does lookup for the builtins scope
        and does the prefetch once, however if we forgot to call prefetch
        in some place then it will not be available in the evaluator, So we
        are prefetching the builtins at the constructor level once.
        """
        self.symbol_resolution_stack: list[SymbolResolutionStackEntry] = []
        self.builtins_module = builtins_module
        self.program = program
        self.prefetch = self._prefetch_types()
        self.callback = callback

    def add_diagnostic(
        self, node: uni.UniNode, message: str, warning: bool = False
    ) -> None:
        """Add a diagnostic message to the program."""
        self.callback(node, message, warning)

    # -------------------------------------------------------------------------
    # Symbol resolution stack
    # -------------------------------------------------------------------------

    def get_index_of_symbol_resolution(self, symbol: uni.Symbol) -> int | None:
        """Get the index of a symbol in the resolution stack."""
        for i, entry in enumerate(self.symbol_resolution_stack):
            if entry.symbol == symbol:
                return i
        return None

    def push_symbol_resolution(self, symbol: uni.Symbol) -> bool:
        """
        Push a symbol onto the resolution stack.

        Return False if recursion detected and in that case it won't push the symbol.
        """
        idx = self.get_index_of_symbol_resolution(symbol)
        if idx is not None:
            # Mark all of the entries between these two as invalid.
            for i in range(idx, len(self.symbol_resolution_stack)):
                entry = self.symbol_resolution_stack[i]
                entry.is_result_valid = False
            return False
        self.symbol_resolution_stack.append(SymbolResolutionStackEntry(symbol=symbol))
        return True

    def pop_symbol_resolution(self, symbol: uni.Symbol) -> bool:
        """Pop a symbol from the resolution stack."""
        popped_entry = self.symbol_resolution_stack.pop()
        assert popped_entry.symbol == symbol
        return popped_entry.is_result_valid

    # Pyright equivalent function name = getEffectiveTypeOfSymbol.
    def get_type_of_symbol(self, symbol: uni.Symbol) -> TypeBase:
        """Return the effective type of the symbol."""
        if self.push_symbol_resolution(symbol):
            try:
                return self._get_type_of_symbol(symbol)
            finally:
                self.pop_symbol_resolution(symbol)

        # If we reached here that means we have a cyclic symbolic reference.
        return types.UnknownType()

    # NOTE: This function doesn't exists in pyright, however it exists as a helper function
    # for the following functions.
    def _import_module_from_path(self, path: str) -> uni.Module:
        """Import a module from the given path."""
        # Get the module, if it's not loaded yet, compile and get it.
        #
        # TODO:
        # We're not typechecking inside the module itself however we
        # need to check if the module path is site-package or not and
        # do typecheck inside as well.
        mod: uni.Module
        if path in self.program.mod.hub:
            mod = self.program.mod.hub[path]
        else:
            mod = self.program.compile(path, no_cgen=True, type_check=False)
            # FIXME: Inherit from builtin symbol table logic is currently implemented
            # here and checker pass, however it should be in one location, since we're
            # doing type_check=False, it doesn't set parent_scope to builtins, this
            # needs to be done properly. The way jaclang handles symbol table is different
            # than pyright, so we cannot strictly follow them, however as long as a new
            # module has a parent scope as builtin scope, we're aligned with pyright.
            if mod.parent_scope is None and mod is not self.builtins_module:
                mod.parent_scope = self.builtins_module
        return mod

    def get_type_of_module(self, node: uni.ModulePath) -> types.TypeBase:
        """Return the effective type of the module."""
        if node.name_spec.type is not None:
            return cast(types.ModuleType, node.name_spec.type)
        if not Path(node.resolve_relative_path()).exists():
            node.name_spec.type = types.UnknownType()
            return node.name_spec.type

        mod: uni.Module = self._import_module_from_path(node.resolve_relative_path())
        mod_type = types.ModuleType(
            mod_name=node.name_spec.sym_name,
            file_uri=Path(node.resolve_relative_path()).resolve(),
            symbol_table=mod,
        )

        node.name_spec.type = mod_type
        return mod_type

    def get_type_of_module_item(self, node: uni.ModuleItem) -> types.TypeBase:
        """Return the effective type of the module item."""
        # Module item can be both a module or a member of a module.
        # import from .. { mod }   # <-- Here mod is not a member but a module itself.
        # import from mod { item } # <-- Here item is not a module but a member of mod.
        if node.name_spec.type is not None:
            return node.name_spec.type

        import_node = node.parent_of_type(uni.Import)
        if import_node.from_loc:

            from_path = Path(import_node.from_loc.resolve_relative_path())
            is_dir = from_path.is_dir() or (from_path.stem == "__init__")

            # import from .. { mod }
            if is_dir:
                mod_dir = from_path.parent if not from_path.is_dir() else from_path
                # FIXME: Implement module resolution properly.
                for ext in (".jac", ".py", ".pyi"):
                    if (path := (mod_dir / (node.name.value + ext)).resolve()).exists():
                        mod = self._import_module_from_path(str(path))
                        mod_type = types.ModuleType(
                            mod_name=node.name_spec.sym_name,
                            file_uri=path,
                            symbol_table=mod,
                        )
                        # Cache the type.
                        node.name_spec.type = mod_type

                        # FIXME: goto definition works on imported symbol by checking if it's a MODULE
                        # type and in that case it'll call resolve_relative_path on the parent node of
                        # the symbol's definition node (a module path), So the goto definition to work
                        # properly the category should be module on a module path, If we set like this
                        # below should work but because of the above assumption (should be a mod path)
                        # it won't, This needs to be discussed.
                        #
                        # node.name_spec._sym_category = uni.SymbolType.MODULE
                        return node.name_spec.type

            # import from mod { item }
            else:
                mod_type = self.get_type_of_module(import_node.from_loc)
                if not isinstance(mod_type, types.ModuleType):
                    node.name_spec.type = types.UnknownType()
                    # TODO: Add diagnostic that from_loc is not accessible.
                    # Eg: 'Import "scipy" could not be resolved'
                    return node.name_spec.type
                if sym := mod_type.symbol_table.lookup(node.name.value, deep=True):
                    node.name.sym = sym
                    if node.alias:
                        node.alias.sym = sym
                    node.name_spec.type = self.get_type_of_symbol(sym)
                    return node.name_spec.type

        return types.UnknownType()

    def get_type_of_class(self, node: uni.Archetype) -> types.ClassType:
        """Return the effective type of the class."""
        # Is this type already cached?
        if node.name_spec.type is not None:
            return cast(types.ClassType, node.name_spec.type)

        is_builtin_class = node.find_parent_of_type(uni.Module) == self.builtins_module

        cls_type = types.ClassType(
            types.ClassType.ClassDetailsShared(
                class_name=node.name_spec.sym_name,
                symbol_table=node,
                # TODO: Resolve the base class expression and pass them here.
                is_builtin_class=is_builtin_class,
            ),
            flags=types.TypeFlags.Instantiable,
        )

        # Cache the type, pyright is doing invalidateTypeCacheIfCanceled()
        # we're not doing that any time sooner.
        node.name_spec.type = cls_type
        return cls_type

    def get_type_of_ability(self, node: uni.Ability) -> TypeBase:
        """Return the effective type of an ability."""
        if node.name_spec.type is not None:
            return node.name_spec.type

        if not isinstance(node.signature, uni.FuncSignature):
            node.name_spec.type = types.UnknownType()
            return node.name_spec.type

        return_type: TypeBase
        if isinstance(node.signature.return_type, uni.Expr):
            return_type = self._convert_to_instance(
                self.get_type_of_expression(node.signature.return_type)
            )
        else:
            return_type = types.UnknownType()

        parameters: list[types.Parameter] = []
        for param in node.signature.get_parameters():
            # TODO: Set parameter category for *args, and **kwargs
            param_type: TypeBase | None = None
            if param.type_tag:
                param_type_cls = self.get_type_of_expression(param.type_tag.tag)
                param_type = self._convert_to_instance(param_type_cls)
            parameters.append(
                types.Parameter(
                    name=param.name.value,
                    category=types.ParameterCategory.Positional,
                    param_type=param_type,
                )
            )

        func_type = types.FunctionType(
            func_name=node.name_spec.sym_name,
            return_type=return_type,
            parameters=parameters,
        )

        node.name_spec.type = func_type
        return func_type

    def get_type_of_string(self, node: uni.String | uni.MultiString) -> TypeBase:
        """Return the effective type of the string."""
        # FIXME: Strings are a type of LiteralString type:
        # "foo" is not `str` but Literal["foo"], however for now we'll
        # not considering that and make it work and will implement that
        # later.
        #
        # see: getTypeOfString() in pyright (it requires parsing the sub
        # file of the typing module).
        assert self.prefetch.str_class is not None
        return self.prefetch.str_class

    def get_type_of_int(self, node: uni.Int) -> TypeBase:
        """Return the effective type of the int."""
        assert self.prefetch.int_class is not None
        return self.prefetch.int_class

    def get_type_of_float(self, node: uni.Float) -> TypeBase:
        """Return the effective type of the float."""
        assert self.prefetch.float_class is not None
        return self.prefetch.float_class

    # Pyright equivalent function name = getTypeOfExpression();
    def get_type_of_expression(self, node: uni.Expr) -> TypeBase:
        """Return the effective type of the expression."""
        # If it's alreay "cached" return it.
        if node.type is not None:
            return node.type

        result = self._get_type_of_expression_core(node)
        # If the context has an expected type, pyright does a compatibility and set
        # a diagnostics here, I don't understand why that might be necessary here.

        node.type = result  # Cache the result
        return result

    # Comments from pyright:
    # // Determines if the source type can be assigned to the dest type.
    # // If constraint are provided, type variables within the destType are
    # // matched against existing type variables in the map. If a type variable
    # // in the dest type is not in the type map already, it is assigned a type
    # // and added to the map.
    def assign_type(self, src_type: TypeBase, dest_type: TypeBase) -> bool:
        """Assign the source type to the destination type."""
        if types.TypeCategory.Unknown in (src_type.category, dest_type.category):
            # NOTE: For now if we don't have the type info, we assume it's compatible.
            # For strict mode we should disallow usage of unknown unless explicitly ignored.
            return True
        # FIXME: This logic is not valid, just here as a stub.
        if types.TypeCategory.Unknown in (src_type.category, dest_type.category):
            return True

        if src_type == dest_type:
            return True

        if dest_type.is_class_instance() and src_type.is_class_instance():
            assert isinstance(dest_type, types.ClassType)
            assert isinstance(src_type, types.ClassType)
            return self._assign_class(src_type, dest_type)

        # FIXME: This is temporary.
        return src_type == dest_type

    # TODO: This should take an argument list as parameter.
    def get_type_of_magic_method_call(
        self, obj_type: TypeBase, method_name: str
    ) -> TypeBase | None:
        """Return the effective return type of a magic method call."""
        if obj_type.category == types.TypeCategory.Class:
            # TODO: getTypeOfBoundMember() <-- Implement this if needed, for the simple case
            # we'll directly call member lookup.
            #
            # WE'RE DAVIATING FROM PYRIGHT FOR THIS METHOD HEAVILY HOWEVER THIS CAN BE RE-WRITTEN IF NEEDED.
            #
            assert isinstance(obj_type, types.ClassType)  # <-- To make typecheck happy.
            if member := self._lookup_class_member(obj_type, method_name):
                member_ty = self.get_type_of_symbol(member.symbol)
                if isinstance(member_ty, types.FunctionType):
                    return member_ty.return_type
                # If we reached here, magic method is not a function.
                # 1. recursively check __call__() on the type, TODO
                # 2. if any or unknown, return getUnknownTypeForCallable() TODO
                # 3. return undefined.
                return None
        return None

    def _assign_class(
        self, src_type: types.ClassType, dest_type: types.ClassType
    ) -> bool:
        """Assign the source class type to the destination class type."""
        if src_type.shared == dest_type.shared:
            return True

        # TODO: Search base classes and everything else pyright is doing.
        return False

    def _prefetch_types(self) -> "PrefetchedTypes":
        """Return the prefetched types for the type evaluator."""
        return PrefetchedTypes(
            # TODO: Pyright first try load NoneType from typeshed and if it cannot
            # then it set to unknown type.
            none_type_class=types.UnknownType(),
            object_class=self._get_builtin_type("object"),
            type_class=self._get_builtin_type("type"),
            # union_type_class=
            # awaitable_class=
            # function_class=
            # method_class=
            tuple_class=self._get_builtin_type("tuple"),
            bool_class=self._get_builtin_type("bool"),
            int_class=self._get_builtin_type("int"),
            float_class=self._get_builtin_type("float"),
            str_class=self._get_builtin_type("str"),
            dict_class=self._get_builtin_type("dict"),
            # module_type_class=
            # typed_dict_class=
            # typed_dict_private_class=
            # supports_keys_and_get_item_class=
            # mapping_class=
            # template_class=
        )

    def _get_builtin_type(self, name: str) -> TypeBase:
        """Return the built-in type with the given name."""
        if (symbol := self.builtins_module.lookup(name)) is not None:
            return self.get_type_of_symbol(symbol)
        return types.UnknownType()

    # This function is a combination of the bellow pyright functions.
    #  - getDeclaredTypeOfSymbol
    #  - getTypeForDeclaration
    #
    # Implementation Note:
    # Pyright is actually have some duplicate logic for handling declared
    # type and inferred type, we're going to unify them (if it's required
    # in the future, we can refactor this).
    def _get_type_of_symbol(self, symbol: uni.Symbol) -> TypeBase:
        """Return the declared type of the symbol."""
        node = symbol.decl.name_of
        match node:
            case uni.ModulePath():
                return self.get_type_of_module(node)

            case uni.ModuleItem():
                return self.get_type_of_module_item(node)

            case uni.Archetype():
                return self.get_type_of_class(node)

            case uni.Ability():
                return self.get_type_of_ability(node)

            case uni.ParamVar():
                if node.type_tag:
                    annotation_type = self.get_type_of_expression(node.type_tag.tag)
                    return self._convert_to_instance(annotation_type)

            # This actually defined in the function getTypeForDeclaration();
            # Pyright has DeclarationType.Variable.
            case uni.Name():
                if isinstance(node.parent, uni.Assignment):
                    if node.parent.type_tag is not None:
                        annotation_type = self.get_type_of_expression(
                            node.parent.type_tag.tag
                        )
                        return self._convert_to_instance(annotation_type)

                    else:  # Assignment without a type annotation.
                        if node.parent.value is not None:
                            return self.get_type_of_expression(node.parent.value)

            case uni.HasVar():
                if node.type_tag is not None:
                    annotation_type = self.get_type_of_expression(node.type_tag.tag)
                    return self._convert_to_instance(annotation_type)
                else:
                    if node.value is not None:
                        return self.get_type_of_expression(node.value)

            # TODO: Implement for functions, parameters, explicit type
            # annotations in assignment etc.
        return types.UnknownType()

    # Pyright equivalent function name = getTypeOfExpressionCore();
    def _get_type_of_expression_core(self, expr: uni.Expr) -> TypeBase:
        """Core function to get the type of the expression."""
        match expr:

            case uni.String() | uni.MultiString():
                return self._convert_to_instance(self.get_type_of_string(expr))

            case uni.Int():
                return self._convert_to_instance(self.get_type_of_int(expr))

<<<<<<< HEAD
            # TODO: Handle literal float, bool, complex, list, set, dict, tuple.
=======
            case uni.Float():
                return self._convert_to_instance(self.get_type_of_float(expr))
>>>>>>> 2bc68d4b

            case uni.AtomTrailer():
                # NOTE: Pyright is using CFG to figure out the member type by narrowing the base
                # type and filtering the members. We're not doing that anytime sooner.
                base_type = self.get_type_of_expression(expr.target)

                if expr.is_attr:  # <expr>.member
                    assert isinstance(expr.right, uni.Name)

                    if isinstance(base_type, types.ModuleType):
                        # getTypeOfMemberAccessWithBaseType()
                        if sym := base_type.symbol_table.lookup(
                            expr.right.value, deep=True
                        ):
                            expr.right.sym = sym
                            return self.get_type_of_symbol(sym)
                        return types.UnknownType()

                    elif base_type.is_instantiable_class():
                        assert isinstance(base_type, types.ClassType)
                        if member := self._lookup_class_member(
                            base_type, expr.right.value
                        ):
                            expr.right.sym = member.symbol
                            return self.get_type_of_symbol(member.symbol)
                        return types.UnknownType()

                    elif base_type.is_class_instance():
                        assert isinstance(base_type, types.ClassType)
                        if member := self._lookup_object_member(
                            base_type, expr.right.value
                        ):
                            expr.right.sym = member.symbol
                            return self.get_type_of_symbol(member.symbol)
                        return types.UnknownType()

                elif expr.is_null_ok:  # <expr>?.member
                    pass  # TODO:

                else:  # <expr>[<expr>]
                    pass  # TODO:

            case uni.AtomUnit():
                return self.get_type_of_expression(expr.value)

            case uni.FuncCall():
                return self.validate_call_args(expr)

            case uni.BinaryExpr():
                return operations.get_type_of_binary_operation(self, expr)

            case uni.Name():
                # NOTE: For self's type pyright is getting the first parameter of a method and
                # the name can be anything not just self, however we don't have the first parameter
                # and self is a keyword, we need to do it in this way.
                if (
                    (expr.name == Tok.KW_SELF.value)
                    and (fn := self._get_enclosing_method(expr))
                    and (not fn.is_static)
                ):
                    return self._get_type_of_self(expr)

                if symbol := expr.sym_tab.lookup(expr.value, deep=True):
                    expr.sym = symbol
                    return self.get_type_of_symbol(symbol)

            # TODO: More expressions.
        return types.UnknownType()

    # -----------------------------------------------------------------------------
    # Helper functions
    # -----------------------------------------------------------------------------

    def _get_enclosing_function(self, node: uni.UniNode) -> uni.Ability | None:
        """Get the enclosing function (ability) of the given node."""
        if (impl := node.find_parent_of_type(uni.ImplDef)) and (
            isinstance(impl.decl_link, uni.Ability)
        ):
            return impl.decl_link
        return node.find_parent_of_type(uni.Ability)

    def _get_enclosing_method(self, node: uni.UniNode) -> uni.Ability | None:
        """Get the enclosing method (ability) of the given node."""
        enclosing_fn = self._get_enclosing_function(node)
        while enclosing_fn and (not enclosing_fn.is_method):
            enclosing_fn = self._get_enclosing_function(enclosing_fn)
        if enclosing_fn and enclosing_fn.is_method:
            return enclosing_fn
        return None

    def _get_type_of_self(self, node: uni.Name) -> TypeBase:
        """Return the effective type of self."""
        if method := self._get_enclosing_method(node):
            cls = method.method_owner
            if isinstance(cls, uni.Archetype):
                return self.get_type_of_class(cls).clone_as_instance()
            if isinstance(cls, uni.Enum):
                pass  # TODO: Implement type from enum.
        return types.UnknownType()

    def _convert_to_instance(self, jtype: TypeBase) -> TypeBase:
        """Convert a class type to an instance type."""
        # TODO: Grep pyright "Handle type[x] as a special case." They handle `type[x]` as a special case:
        #
        # foo: int = 42;       # <-- Here `int` is instantiable class and, become instance after this method.
        # foo: type[int] = int # <-- Here `type[int]`, this should be `int` that's instantiable.
        #
        if jtype.is_instantiable_class():
            assert isinstance(jtype, types.ClassType)
            return jtype.clone_as_instance()
        return jtype

    def _lookup_class_member(
        self, base_type: types.ClassType, member: str
    ) -> ClassMember | None:
        """Lookup the class member type."""
        assert self.prefetch.int_class is not None
        # FIXME: Pyright's way: Implement class member iterator (based on mro and the multiple inheritance)
        # return the first found member from the iterator.

        # NOTE: This is a simple implementation to make it work and more robust implementation will
        # be done in a future PR.
        if sym := base_type.lookup_member_symbol(member):
            return ClassMember(sym, base_type)
        return None

    def _lookup_object_member(
        self, base_type: types.ClassType, member: str
    ) -> ClassMember | None:
        """Lookup the object member type."""
        assert self.prefetch.int_class is not None
        if base_type.is_class_instance():
            assert isinstance(base_type, types.ClassType)
            # TODO: We need to implement Member lookup flags and set SkipInstanceMember to 0.
            return self._lookup_class_member(base_type, member)
        return None

    def match_args_to_params(
        self, expr: uni.FuncCall, func_type: types.FunctionType
    ) -> MatchArgsToParamsResult:
        """
        Match arguments passed to a function to the corresponding parameters in that function.

        This matching is done based on positions and keywords. Type evaluation and
        validation is left to the caller.
        This logic is based on PEP 3102: https://www.python.org/dev/peps/pep-3102/
        """
        arg_params: dict[uni.Expr, types.Parameter | None] = {}
        argument_errors = False

        # !!!!!!!!!!!!!!!!!!!!!!!!!!!!!!!!!!!!!!!!!!!!!!!!!!!!!!!!!!!!!!!!!
        # FIXME: This is a ad-hoc implementation to make it work for now. !
        # !!!!!!!!!!!!!!!!!!!!!!!!!!!!!!!!!!!!!!!!!!!!!!!!!!!!!!!!!!!!!!!!!
        for idx, param in enumerate(func_type.parameters):
            if idx < len(expr.params):
                arg = expr.params[idx]
                arg_expr = arg.value if isinstance(arg, uni.KWPair) else arg
                arg_params[arg_expr] = param
            else:
                argument_errors = True
                self.add_diagnostic(expr, "Too few positional arguments", warning=True)
                break

        if len(func_type.parameters) < len(expr.params):
            self.add_diagnostic(expr, "Too many positional arguments", warning=True)
            argument_errors = True

        return MatchArgsToParamsResult(
            arg_params=arg_params, argument_errors=argument_errors
        )

    def validate_call_args(self, expr: uni.FuncCall) -> TypeBase:
        """
        Validate that the arguments can be assigned to the call's parameter list.

        Specializes the call based on arg types, and returns the specialized
        type of the return value. If it detects an error along the way, it emits
        a diagnostic and sets argumentErrors to true.
        """
        caller_type = self.get_type_of_expression(expr.target)
        if isinstance(caller_type, types.FunctionType):
            arg_param_match = self.match_args_to_params(expr, caller_type)
            if not arg_param_match.argument_errors:
                self.validate_arg_types(arg_param_match)
            return caller_type.return_type or types.UnknownType()

        if (
            isinstance(caller_type, types.ClassType)
            and caller_type.is_instantiable_class()
        ):
            # TODO: validate args for __init__()
            return caller_type.clone_as_instance()

        if caller_type.is_class_instance():
            # TODO: validate args.
            magic_call_ret = self.get_type_of_magic_method_call(caller_type, "__call__")
            if magic_call_ret:
                return magic_call_ret

        return types.UnknownType()

    # FIXME: This is a ad-hoc implementation to make it work for now.
    def validate_arg_types(
        self,
        args: MatchArgsToParamsResult,
    ) -> None:
        """Validate that the argument types can be assigned to the parameter types."""
        for arg, param in args.arg_params.items():
            if param is None or param.param_type is None:
                continue
            arg_type = self.get_type_of_expression(arg)
            if not self.assign_type(arg_type, param.param_type):
                # TODO: Add __str__ for types and use that here.
                self.add_diagnostic(
                    arg,
                    f"Cannot assign {arg_type} to parameter '{param.name}' of type {param.param_type}",
                    # TODO: make the `class` architype `self` parameter working and change
                    # the warning to error.
                    warning=True,
                )<|MERGE_RESOLUTION|>--- conflicted
+++ resolved
@@ -511,12 +511,8 @@
             case uni.Int():
                 return self._convert_to_instance(self.get_type_of_int(expr))
 
-<<<<<<< HEAD
-            # TODO: Handle literal float, bool, complex, list, set, dict, tuple.
-=======
             case uni.Float():
                 return self._convert_to_instance(self.get_type_of_float(expr))
->>>>>>> 2bc68d4b
 
             case uni.AtomTrailer():
                 # NOTE: Pyright is using CFG to figure out the member type by narrowing the base
