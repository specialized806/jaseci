--- conflicted
+++ resolved
@@ -5,7 +5,7 @@
 import keyword
 import logging
 import os
-from typing import Callable, TYPE_CHECKING, TypeAlias, TypeVar, Sequence
+from typing import Callable, Sequence, TYPE_CHECKING, TypeAlias, TypeVar
 
 import jaclang.compiler.unitree as uni
 from jaclang.compiler import jac_lark as jl  # type: ignore
@@ -541,15 +541,13 @@
             assert isinstance(valid_tail, (uni.SubNodeList, uni.FuncCall))
 
             impl = uni.ImplDef(
-<<<<<<< HEAD
-                decorators=decorators,
-                target=target,
-                spec=valid_spec.items if isinstance(valid_spec, uni.SubNodeList) else valid_spec,
-=======
                 target=target.items,
                 decorators=decorators_node.items if decorators_node else None,
-                spec=valid_spec,
->>>>>>> 95778684
+                spec=(
+                    valid_spec.items
+                    if isinstance(valid_spec, uni.SubNodeList)
+                    else valid_spec
+                ),
                 body=valid_tail,
                 kid=self.cur_nodes,
             )
