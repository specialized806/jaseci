// [Heading]: Base Module structure.
start: module

module: (toplevel_stmt (tl_stmt_with_doc | toplevel_stmt)*)?
       | STRING        (tl_stmt_with_doc | toplevel_stmt)*

tl_stmt_with_doc: STRING toplevel_stmt
toplevel_stmt: import_stmt
       | archetype
       | impl_def
       | sem_def
       | ability
       | global_var
       | free_code
       | py_code_block
       | test

// [Heading]: Import/Include Statements.
import_stmt: KW_IMPORT KW_FROM from_path LBRACE import_items RBRACE
           | KW_IMPORT import_path (COMMA import_path)* SEMI
           | KW_INCLUDE import_path SEMI

from_path: (DOT | ELLIPSIS)* import_path
         | (DOT | ELLIPSIS)+

import_path: dotted_name (KW_AS NAME)?
import_items: (import_item COMMA)* import_item COMMA?
import_item: named_ref (KW_AS NAME)?
dotted_name: named_ref (DOT named_ref)*

// [Heading]: Archetypes.
archetype: decorators? KW_ASYNC? archetype_decl
         | enum

archetype_decl: arch_type access_tag? NAME inherited_archs? (member_block | SEMI)
decorators: (DECOR_OP atomic_chain)+
access_tag: COLON ( KW_PROT | KW_PUB | KW_PRIV )
inherited_archs: LPAREN (atomic_chain COMMA)* atomic_chain RPAREN


arch_type: KW_WALKER
          | KW_OBJECT
          | KW_EDGE
          | KW_NODE
          | KW_CLASS

// [Heading]: Archetype bodies.
member_block: LBRACE member_stmt* RBRACE
member_stmt: STRING? (py_code_block | ability | archetype | impl_def | has_stmt | free_code)
has_stmt: KW_STATIC? (KW_LET | KW_HAS) access_tag? has_assign_list SEMI
has_assign_list: (has_assign_list COMMA)? typed_has_clause
typed_has_clause: named_ref type_tag (EQ expression | KW_BY KW_POST_INIT)?
type_tag: COLON expression

// [Heading]: Enumerations.
enum: decorators? enum_decl
enum_decl: KW_ENUM access_tag? NAME inherited_archs? (enum_block | SEMI)
enum_block: LBRACE assignment_list COMMA? (py_code_block | free_code)* RBRACE

// [Heading]: Functions and Abilities.
ability: decorators? KW_ASYNC? (ability_decl | function_decl)

function_decl: KW_OVERRIDE? KW_STATIC? KW_DEF access_tag? named_ref func_decl? (block_tail | KW_ABSTRACT? SEMI)
ability_decl: KW_OVERRIDE? KW_STATIC? KW_CAN access_tag? named_ref event_clause (block_tail | KW_ABSTRACT? SEMI)
block_tail: code_block | KW_BY expression SEMI
event_clause: KW_WITH expression? (KW_EXIT | KW_ENTRY)

func_decl: (LPAREN func_decl_params? RPAREN) (RETURN_HINT expression)?
         | (RETURN_HINT expression)

func_decl_params: (param_var COMMA)* param_var COMMA?
param_var: (STAR_POW | STAR_MUL)? named_ref type_tag (EQ expression)?

// [Heading]: Implementations.
impl_def: decorators? KW_IMPL dotted_name impl_spec? impl_tail
impl_spec: inherited_archs | func_decl | event_clause
impl_tail: enum_block | block_tail

// [Heading]: Semstrings.
sem_def: KW_SEM dotted_name EQ STRING SEMI

// [Heading]: Global variables.
global_var: (KW_LET | KW_GLOBAL) access_tag? assignment_list SEMI
assignment_list: (assignment_list COMMA)? (assignment | named_ref)

// [Heading]: Free code.
free_code: KW_WITH KW_ENTRY (COLON NAME)? code_block

// [Heading]: Inline python.
py_code_block: PYNLINE

// [Heading]: Tests.
test: KW_TEST NAME? code_block

// [Heading]: Codeblocks and Statements.
code_block: LBRACE statement* RBRACE

statement: import_stmt
       | ability
       | has_stmt
       | archetype
       | impl_def
       | if_stmt
       | while_stmt
       | for_stmt
       | try_stmt
       | match_stmt
       | with_stmt
       | global_ref SEMI
       | nonlocal_ref SEMI
       | typed_ctx_block
       | return_stmt SEMI
       | (yield_expr | KW_YIELD) SEMI
       | raise_stmt SEMI
       | assert_stmt SEMI
       | check_stmt SEMI
       | assignment SEMI
       | delete_stmt SEMI
       | report_stmt SEMI
       | expression SEMI
       | ctrl_stmt SEMI
       | py_code_block
       | spatial_stmt
       | SEMI


// [Heading]: If statements.
if_stmt: KW_IF expression code_block (elif_stmt | else_stmt)?
elif_stmt: KW_ELIF expression code_block (elif_stmt | else_stmt)?
else_stmt: KW_ELSE code_block

// [Heading]: While statements.
while_stmt: KW_WHILE expression code_block else_stmt?

// [Heading]: For statements.
for_stmt: KW_ASYNC? KW_FOR assignment KW_TO expression KW_BY assignment code_block else_stmt?
       | KW_ASYNC? KW_FOR atomic_chain KW_IN expression code_block else_stmt?

// [Heading]: Try statements.
try_stmt: KW_TRY code_block except_list? else_stmt? finally_stmt?
except_list: except_def+
except_def: KW_EXCEPT expression (KW_AS NAME)? code_block
finally_stmt: KW_FINALLY code_block

// [Heading]: Match statements.
match_stmt: KW_MATCH expression LBRACE match_case_block+ RBRACE
match_case_block: KW_CASE pattern_seq (KW_IF expression)? COLON statement+

// [Heading]: Match patterns.
pattern_seq: (or_pattern | as_pattern)
or_pattern: (pattern BW_OR)* pattern
as_pattern: or_pattern KW_AS NAME

pattern: literal_pattern
    | singleton_pattern
    | capture_pattern
    | sequence_pattern
    | mapping_pattern
    | class_pattern


// [Heading]: Match literal patterns.
literal_pattern: (INT | FLOAT | multistring)

// [Heading]: Match singleton patterns.
singleton_pattern: (NULL | BOOL)

// [Heading]: Match capture patterns.
capture_pattern: NAME

// [Heading]: Match sequence patterns.
sequence_pattern: LSQUARE list_inner_pattern (COMMA list_inner_pattern)* RSQUARE
                | LPAREN list_inner_pattern (COMMA list_inner_pattern)* RPAREN

// [Heading]: Match mapping patterns.
mapping_pattern: LBRACE (dict_inner_pattern (COMMA dict_inner_pattern)*)? RBRACE
list_inner_pattern: (pattern_seq | STAR_MUL NAME)
dict_inner_pattern: (literal_pattern COLON pattern_seq | STAR_POW NAME)

// [Heading]: Match class patterns.
class_pattern: NAME (DOT NAME)* LPAREN kw_pattern_list? RPAREN
             | NAME (DOT NAME)* LPAREN pattern_list (COMMA kw_pattern_list)? RPAREN

pattern_list: (pattern_list COMMA)? pattern_seq
kw_pattern_list: (kw_pattern_list COMMA)? named_ref EQ pattern_seq

// [Heading]: Context managers.
with_stmt: KW_ASYNC? KW_WITH expr_as_list code_block
expr_as_list: (expr_as COMMA)* expr_as
expr_as: expression (KW_AS expression)?

// [Heading]: Global and nonlocal statements.
global_ref: GLOBAL_OP name_list
nonlocal_ref: NONLOCAL_OP name_list
name_list: (named_ref COMMA)* named_ref

// [Heading]: Object spatial typed context blocks.
typed_ctx_block: RETURN_HINT expression code_block

// [Heading]: Return statements.
return_stmt: KW_RETURN expression?

// [Heading]: Yield statements.
yield_expr: KW_YIELD KW_FROM? expression

// [Heading]: Raise statements.
raise_stmt: KW_RAISE (expression (KW_FROM expression)?)?

// [Heading]: Assert statements.
assert_stmt: KW_ASSERT expression (COMMA expression)?

// [Heading]: Check statements.
check_stmt: KW_CHECK expression

// [Heading]: Delete statements.
delete_stmt: KW_DELETE expression

// [Heading]: Report statements.
report_stmt: KW_REPORT expression

// [Heading]: Control statements.
ctrl_stmt: KW_SKIP | KW_BREAK | KW_CONTINUE

// [Heading]: Object spatial Walker statements.
spatial_stmt: visit_stmt | disenage_stmt

// [Heading]: Visit statements.
visit_stmt: KW_VISIT (COLON expression COLON)? expression (else_stmt | SEMI)

// [Heading]: Disengage statements.
disenage_stmt: KW_DISENGAGE SEMI

// [Heading]: Assignments.
assignment: KW_LET? (atomic_chain EQ)+ (yield_expr | expression)
          | atomic_chain type_tag (EQ (yield_expr | expression))?
          | atomic_chain aug_op (yield_expr | expression)

aug_op: RSHIFT_EQ
       | LSHIFT_EQ
       | BW_NOT_EQ
       | BW_XOR_EQ
       | BW_OR_EQ
       | BW_AND_EQ
       | MOD_EQ
       | DIV_EQ
       | FLOOR_DIV_EQ
       | MUL_EQ
       | SUB_EQ
       | ADD_EQ
       | MATMUL_EQ
       | STAR_POW_EQ

// [Heading]: Expressions.
expression: concurrent_expr (KW_IF expression KW_ELSE expression)?
          | lambda_expr

// [Heading]: Concurrent expressions.
concurrent_expr: (KW_FLOW | KW_WAIT)? walrus_assign

// [Heading]: Walrus assignments.
walrus_assign: (named_ref WALRUS_EQ)? pipe

// [Heading]: Lambda expressions.
lambda_expr: KW_LAMBDA func_decl_params? (RETURN_HINT expression)? COLON expression

// [Heading]: Pipe expressions.
pipe: (pipe PIPE_FWD)? pipe_back

// [Heading]: Pipe back expressions.
pipe_back: (pipe_back PIPE_BKWD)? bitwise_or

// [Heading]: Bitwise expressions.
bitwise_or: (bitwise_or BW_OR)? bitwise_xor
bitwise_xor: (bitwise_xor BW_XOR)? bitwise_and
bitwise_and: (bitwise_and BW_AND)? shift
shift: (shift (RSHIFT | LSHIFT))? logical_or

// [Heading]: Logical and compare expressions.
logical_or: logical_and (KW_OR logical_and)*
logical_and: logical_not (KW_AND logical_not)*
logical_not: NOT logical_not | compare
compare: (arithmetic cmp_op)* arithmetic

cmp_op: KW_ISN
      | KW_IS
      | KW_NIN
      | KW_IN
      | NE
      | GTE
      | LTE
      | GT
      | LT
      | EE

// [Heading]: Arithmetic expressions.
arithmetic: (arithmetic (MINUS | PLUS))? term
term: (term (MOD | DIV | FLOOR_DIV | STAR_MUL | DECOR_OP))? power
power: (power STAR_POW)? factor
factor: (BW_NOT | MINUS | PLUS) factor | connect

// [Heading]: Connect expressions.
connect: (connect (connect_op | disconnect_op))? atomic_pipe

// [Heading]: Atomic expressions.
atomic_pipe: (atomic_pipe A_PIPE_FWD)? atomic_pipe_back

// [Heading]: Atomic pipe back expressions.
atomic_pipe_back: (atomic_pipe_back A_PIPE_BKWD)? os_spawn

// [Heading]: Object spatial spawn expressions.
os_spawn: (os_spawn KW_SPAWN)? unpack

// [Heading]: Unpack expressions.
unpack: STAR_MUL? ref

// [Heading]: References (unused).
ref: BW_AND? pipe_call

// [Heading]: Object spatial calls.
pipe_call: (PIPE_FWD | A_PIPE_FWD | KW_SPAWN | KW_AWAIT)? atomic_chain

// [Heading]: Subscripted and dotted expressions.
atomic_chain: atomic_chain NULL_OK? (filter_compr | assign_compr | index_slice)
            | atomic_chain NULL_OK? (DOT_BKWD | DOT_FWD | DOT) named_ref
            | (atomic_call | atom | edge_ref_chain)

index_slice: LSQUARE                                                             \
                     expression? COLON expression? (COLON expression?)?          \
                     (COMMA expression? COLON expression? (COLON expression?)?)* \
              RSQUARE
           | list_val

// [Heading]: Function calls.
<<<<<<< HEAD
atomic_call: atomic_chain LPAREN param_list? by_llm? RPAREN by_llm?
=======
atomic_call: atomic_chain LPAREN param_list? by_call? RPAREN
>>>>>>> aabad1d0

by_llm: KW_BY expression

param_list: expr_list COMMA kw_expr_list COMMA?
          | kw_expr_list COMMA?
          | expr_list COMMA?

// [Heading]: Atom.
atom: named_ref
    | LPAREN (expression | yield_expr) RPAREN
    | atom_collection
    | atom_literal
    | type_ref

atom_literal: builtin_type
            | NULL
            | BOOL
            | multistring
            | ELLIPSIS
            | FLOAT
            | OCT
            | BIN
            | HEX
            | INT

type_ref: TYPE_OP (named_ref | builtin_type)

multistring: (fstring | STRING)+

fstring: FSTR_START fstr_parts FSTR_END
       | FSTR_SQ_START fstr_sq_parts FSTR_SQ_END

fstr_parts: (FSTR_PIECE | FSTR_BESC | LBRACE expression RBRACE )*
fstr_sq_parts: (FSTR_SQ_PIECE | FSTR_BESC | LBRACE expression RBRACE )*

// [Heading]: Collection values.
atom_collection: dict_compr
               | set_compr
               | gen_compr
               | list_compr
               | dict_val
               | set_val
               | tuple_val
               | list_val

list_compr: LSQUARE expression inner_compr+ RSQUARE
gen_compr: LPAREN expression inner_compr+ RPAREN
set_compr: LBRACE expression inner_compr+ RBRACE
dict_compr: LBRACE kv_pair inner_compr+ RBRACE
inner_compr: KW_ASYNC? KW_FOR atomic_chain KW_IN pipe_call (KW_IF walrus_assign)*

dict_val: LBRACE ((kv_pair COMMA)* kv_pair COMMA?)? RBRACE
list_val: LSQUARE (expr_list COMMA?)? RSQUARE
tuple_val: LPAREN tuple_list? RPAREN
set_val: LBRACE expr_list COMMA? RBRACE

kv_pair: expression COLON expression | STAR_POW expression
expr_list: (expr_list COMMA)? expression

// [Heading]: Tuples and Jac Tuples.
tuple_list: expression COMMA expr_list COMMA kw_expr_list COMMA?
          | expression COMMA kw_expr_list COMMA?
          | expression COMMA expr_list COMMA?
          | expression COMMA
          | kw_expr_list COMMA?

kw_expr_list: (kw_expr_list COMMA)? kw_expr
kw_expr: named_ref EQ expression | STAR_POW expression

// [Heading]: Object-Spatial References.
edge_ref_chain: LSQUARE (KW_NODE| KW_EDGE)? expression? (edge_op_ref (filter_compr | expression)?)+ RSQUARE
edge_op_ref: edge_any | edge_from | edge_to
edge_to: ARROW_R | ARROW_R_P1 typed_filter_compare_list ARROW_R_P2
edge_from: ARROW_L | ARROW_L_P1 typed_filter_compare_list ARROW_L_P2
edge_any: ARROW_BI | ARROW_L_P1 typed_filter_compare_list ARROW_R_P2
connect_op: connect_from | connect_to | connect_any
disconnect_op: KW_DELETE edge_op_ref
connect_to: CARROW_R | CARROW_R_P1 expression (COLON kw_expr_list)? CARROW_R_P2
connect_from: CARROW_L | CARROW_L_P1 expression (COLON kw_expr_list)? CARROW_L_P2
connect_any: CARROW_BI | CARROW_L_P1 expression (COLON kw_expr_list)? CARROW_R_P2

// [Heading]: Special Comprehensions.
filter_compr: LPAREN NULL_OK filter_compare_list RPAREN
            | LPAREN TYPE_OP NULL_OK typed_filter_compare_list RPAREN
assign_compr: LPAREN EQ kw_expr_list RPAREN
filter_compare_list: (filter_compare_list COMMA)? filter_compare_item
typed_filter_compare_list: expression (COLON filter_compare_list)?
filter_compare_item: named_ref cmp_op expression

// [Heading]: Names and references.
named_ref: special_ref
         | KWESC_NAME
         | NAME

special_ref: KW_INIT
            | KW_POST_INIT
            | KW_ROOT
            | KW_SUPER
            | KW_SELF
            | KW_HERE
            | KW_VISITOR

// [Heading]: Builtin types.
builtin_type: TYP_TYPE
            | TYP_ANY
            | TYP_BOOL
            | TYP_DICT
            | TYP_SET
            | TYP_TUPLE
            | TYP_LIST
            | TYP_FLOAT
            | TYP_INT
            | TYP_BYTES
            | TYP_STRING

// ************************************************************************* //
// Terminals                                                                 //
// ************************************************************************* //

PYNLINE: /::py::(.|\n|\r)*?::py::/
TYPE_OP: /`/
GLOBAL_OP: "global"
NONLOCAL_OP: "nonlocal"

// [Heading]: f-string tokens.
FSTR_START.1: "f\""
FSTR_END: "\""
FSTR_SQ_START.1: "f'"
FSTR_SQ_END: "'"
FSTR_PIECE.-1: /[^\{\}\"]+/
FSTR_SQ_PIECE.-1: /[^\{\}\']+/
FSTR_BESC.1: /{{|}}/

RETURN_HINT: "->"
NULL_OK: "?"
COLON: ":"
SEMI: ";"
ELLIPSIS: "..."
DOT: "."
COMMA: ","

LBRACE: "{"
RBRACE: "}"
LPAREN: "("
RPAREN: ")"
LSQUARE: "["
RSQUARE: "]"

// TODO:AST: These should be just NAME for tokenizer and the parser (or even higher)
// Should treat them as type names.
// [Heading]: Lexer Tokens.
TYP_STRING: "str"
TYP_INT: "int"
TYP_FLOAT: "float"
TYP_LIST: "list"
TYP_TUPLE: "tuple"
TYP_SET: "set"
TYP_DICT: "dict"
TYP_BOOL: "bool"
TYP_BYTES: "bytes"
TYP_ANY: "any"
TYP_TYPE: "type"

// Keywords ---------------------------------------------------------------- //

KW_LET: "let"
KW_ABSTRACT: "abs"
KW_CLASS: "class"
KW_OBJECT: "obj"
KW_ENUM: "enum"
KW_NODE: "node"
KW_VISIT: "visit"
KW_SPAWN: "spawn"
KW_WITH: "with"
KW_LAMBDA: "lambda"
KW_ENTRY: "entry"
KW_EXIT: "exit"
KW_IMPORT: "import"
KW_INCLUDE: "include"
KW_FROM: "from"
KW_AS: "as"
KW_EDGE: "edge"
KW_WALKER: "walker"
KW_ASYNC: "async"
KW_AWAIT: "await"
KW_FLOW: "flow"
KW_WAIT: "wait"
KW_TEST: "test"
KW_IMPL: "impl"
KW_SEM: "sem"
KW_ASSERT: "assert"
KW_CHECK: "check"
KW_IF: "if"
KW_ELIF: "elif"
KW_ELSE: "else"
KW_FOR: "for"
KW_TO: "to"
KW_BY: "by"
KW_WHILE: "while"
KW_CONTINUE: "continue"
KW_BREAK: "break"
KW_DISENGAGE: "disengage"
KW_YIELD: "yield"
KW_SKIP: "skip"
KW_REPORT: "report"
KW_RETURN: "return"
KW_DELETE: "del"
KW_TRY: "try"
KW_EXCEPT: "except"
KW_FINALLY: "finally"
KW_RAISE: "raise"
KW_IN: "in"
KW_IS: "is"
KW_PRIV: "priv"
KW_PUB: "pub"
KW_PROT: "protect"
KW_HAS: "has"
KW_GLOBAL: "glob"
KW_CAN: "can"
KW_DEF: "def"
KW_STATIC: "static"
KW_OVERRIDE: "override"
KW_MATCH: "match"
KW_CASE: "case"

KW_INIT: "init"
KW_POST_INIT: "postinit"

KW_HERE: "here"
KW_VISITOR: "visitor"
KW_SELF: "self"
KW_SUPER: "super"
KW_ROOT: "root"

KW_NIN.1: /\bnot\s+in\b/
KW_ISN.1: /\bis\s+not\b/
KW_AND.1: /&&|and/
KW_OR.1:  /\|\||or/
NOT: "not" // TODO:AST: Rename to KW_NOT

// Literals ---------------------------------------------------------------- //

STRING: /(r?b?|b?r?)("[^"\r\n]*"|'[^'\r\n]*')/
       | /(r?b?|b?r?)("""(.|\r|\n)*?"""|'''(.|\r|\n)*?''')/

NULL.1: "None"
BOOL.1: /True|False/
FLOAT: /(\d+(\.\d*)|\.\d+)([eE][+-]?\d+)?|\d+([eE][-+]?\d+)/
HEX.1: /0[xX][0-9a-fA-F_]+/
BIN.1: /0[bB][01_]+/
OCT.1: /0[oO][0-7_]+/
INT: /[0-9][0-9_]*/


// Identifier -------------------------------------------------------------- //

KWESC_NAME: /<>[a-zA-Z_][a-zA-Z0-9_]*/
NAME: /[a-zA-Z_][a-zA-Z0-9_]*/


// Object-Spatial Operators -------------------------------------------------- //

ARROW_BI: "<-->"
ARROW_L: "<--"
ARROW_R: "-->"
ARROW_L_P1: "<-:"
ARROW_R_P2: ":->"
ARROW_L_P2: ":<-"
ARROW_R_P1: "->:"
CARROW_BI: "<++>"
CARROW_L: "<++"
CARROW_R: "++>"
CARROW_L_P1: "<+:"
CARROW_R_P2: ":+>"
CARROW_L_P2: ":<+"
CARROW_R_P1: "+>:"


// Assignment Operator ----------------------------------------------------- //

EQ: "="
WALRUS_EQ: ":="

ADD_EQ: "+="
SUB_EQ: "-="
MUL_EQ: "*="
DIV_EQ: "/="
MOD_EQ: "%="
MATMUL_EQ: "@="
STAR_POW_EQ: "**="
FLOOR_DIV_EQ: "//="

BW_AND_EQ: "&="
BW_OR_EQ: "|="
BW_XOR_EQ: "^="
BW_NOT_EQ: "~="
LSHIFT_EQ: "<<="
RSHIFT_EQ: ">>="


// Arithmatic -------------------------------------------------------------- //

EE: "=="
LT: "<"
GT: ">"
LTE: "<="
GTE: ">="
NE: "!="

PLUS: "+"
MINUS: "-"
STAR_MUL: "*"
DIV: "/"
MOD: "%"
STAR_POW: "**"
FLOOR_DIV: "//"
DECOR_OP: "@"

BW_AND: "&"
BW_OR: "|"
BW_XOR: "^"
BW_NOT: "~"
LSHIFT: "<<"
RSHIFT: ">>"

// Other Operator ---------------------------------------------------------- //

A_PIPE_FWD: ":>"
A_PIPE_BKWD: "<:"
PIPE_FWD: "|>"
PIPE_BKWD: "<|"
DOT_FWD: ".>"
DOT_BKWD: "<."


// ************************************************************************* //
// Comments and Whitespace                                                   //
// ************************************************************************* //

COMMENT: /#\*(.|\n|\r)*?\*#|#.*/
WS.-2: /[ \t\f\r\n]/+
%ignore COMMENT
%ignore WS<|MERGE_RESOLUTION|>--- conflicted
+++ resolved
@@ -331,11 +331,7 @@
            | list_val
 
 // [Heading]: Function calls.
-<<<<<<< HEAD
-atomic_call: atomic_chain LPAREN param_list? by_llm? RPAREN by_llm?
-=======
-atomic_call: atomic_chain LPAREN param_list? by_call? RPAREN
->>>>>>> aabad1d0
+atomic_call: atomic_chain LPAREN param_list? by_llm? RPAREN
 
 by_llm: KW_BY expression
 
