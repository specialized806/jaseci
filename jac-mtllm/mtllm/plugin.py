"""Plugin for Jac's with_llm feature."""

from typing import Callable

from jaclang.runtimelib.machine import hookimpl

from mtllm.llm import Model
from mtllm.mtir import MTIR


class JacMachine:
    """Jac's with_llm feature."""

    @staticmethod
    @hookimpl
    def call_llm(model: Model, mtir: MTIR) -> object:
        """Call JacLLM and return the result."""
<<<<<<< HEAD
=======
        mtir = MTIR.factory(
            caller=caller,
            args=args,
            call_params=model.llm_connector.call_params,
        )
>>>>>>> 7c381e77
        return model.invoke(mtir=mtir)


def by(model: Model) -> Callable:
    """Python library mode decorator for Jac's by llm() syntax."""

    def _decorator(caller: Callable) -> Callable:
        def _wrapped_caller(*args: object, **kwargs: object) -> object:
            invoke_args: dict[int | str, object] = {}
            for i, arg in enumerate(args):
                invoke_args[i] = arg
            for key, value in kwargs.items():
                invoke_args[key] = value
            mtir = MTIR.factory(
                caller=caller,
                args=invoke_args,
                call_params=model.call_params,
            )
            return JacMachine.call_llm(model, mtir)

        return _wrapped_caller

    return _decorator<|MERGE_RESOLUTION|>--- conflicted
+++ resolved
@@ -15,14 +15,6 @@
     @hookimpl
     def call_llm(model: Model, mtir: MTIR) -> object:
         """Call JacLLM and return the result."""
-<<<<<<< HEAD
-=======
-        mtir = MTIR.factory(
-            caller=caller,
-            args=args,
-            call_params=model.llm_connector.call_params,
-        )
->>>>>>> 7c381e77
         return model.invoke(mtir=mtir)
 
 
@@ -39,7 +31,7 @@
             mtir = MTIR.factory(
                 caller=caller,
                 args=invoke_args,
-                call_params=model.call_params,
+                call_params=model.llm_connector.call_params,
             )
             return JacMachine.call_llm(model, mtir)
 
