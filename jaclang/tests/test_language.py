--- conflicted
+++ resolved
@@ -952,10 +952,6 @@
         self.assertEqual(stdout_value.count("Hello World!"), 1)
         self.assertIn("im still here", stdout_value)
 
-<<<<<<< HEAD
-
-JacLanguageTests().test_needs_import_2()
-=======
     def test_cls_method(self) -> None:
         """Test class method output."""
         captured_output = io.StringIO()
@@ -966,4 +962,6 @@
         self.assertEqual("MyClass", stdout_value[0])
         self.assertEqual("Hello, World1! Hello, World2!", stdout_value[1])
         self.assertEqual("Hello, World! Hello, World22!", stdout_value[2])
->>>>>>> 3fa8974d
+
+
+JacLanguageTests().test_needs_import_2()