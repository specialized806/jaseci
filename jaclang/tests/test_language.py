"""Test Jac language generally."""

import io
import os
import pickle
import sys

from jaclang import jac_import
from jaclang.cli import cli
from jaclang.compiler.compile import jac_file_to_pass, jac_str_to_pass
from jaclang.core import construct
from jaclang.utils.test import TestCase


class JacLanguageTests(TestCase):
    """Test pass module."""

    def setUp(self) -> None:
        """Set up test."""
        return super().setUp()

    def test_sub_abilities(self) -> None:
        """Basic test for pass."""
        captured_output = io.StringIO()
        sys.stdout = captured_output

        # Execute the function
        cli.run(self.fixture_abs_path("sub_abil_sep.jac"))  # type: ignore

        sys.stdout = sys.__stdout__
        stdout_value = captured_output.getvalue()

        # Assertions or verifications
        self.assertEqual(
            "Hello, world!\n" "I'm a ninja Myca!\n",
            stdout_value,
        )

    def test_sub_abilities_multi(self) -> None:
        """Basic test for pass."""
        captured_output = io.StringIO()
        sys.stdout = captured_output

        # Execute the function
        cli.run(self.fixture_abs_path("sub_abil_sep_multilev.jac"))  # type: ignore

        sys.stdout = sys.__stdout__
        stdout_value = captured_output.getvalue()

        # Assertions or verifications
        self.assertEqual(
            "Hello, world!\n" "I'm a ninja Myca!\n",
            stdout_value,
        )

    def test_simple_jac_red(self) -> None:
        """Parse micro jac file."""
        captured_output = io.StringIO()
        sys.stdout = captured_output
        jac_import(
            "micro.simple_walk", base_path=self.fixture_abs_path("../../../examples/")
        )
        sys.stdout = sys.__stdout__
        stdout_value = captured_output.getvalue()
        self.assertEqual(
            stdout_value,
            "Value: -1\nValue: 0\nValue: 1\nValue: 2\nValue: 3\nValue: 4"
            "\nValue: 5\nValue: 6\nValue: 7\nFinal Value: 8\nDone walking.\n",
        )

    def test_guess_game(self) -> None:
        """Parse micro jac file."""
        captured_output = io.StringIO()
        sys.stdout = captured_output
        jac_import("guess_game", base_path=self.fixture_abs_path("./"))
        sys.stdout = sys.__stdout__
        stdout_value = captured_output.getvalue()
        self.assertEqual(
            stdout_value,
            "Too high!\nToo low!\nToo high!\nCongratulations! You guessed correctly.\n",
        )

    def test_chandra_bugs(self) -> None:
        """Parse micro jac file."""
        captured_output = io.StringIO()
        sys.stdout = captured_output
        jac_import("chandra_bugs", base_path=self.fixture_abs_path("./"))
        sys.stdout = sys.__stdout__
        stdout_value = captured_output.getvalue()
        self.assertEqual(
            stdout_value,
            "<link href='{'new_val': 3, 'where': 'from_foo'} rel='stylesheet'\nTrue\n",
        )

    def test_chandra_bugs2(self) -> None:
        """Parse micro jac file."""
        captured_output = io.StringIO()
        sys.stdout = captured_output
        jac_import("chandra_bugs2", base_path=self.fixture_abs_path("./"))
        sys.stdout = sys.__stdout__
        stdout_value = captured_output.getvalue()
        self.assertEqual(
            stdout_value,
            "{'apple': None, 'pineapple': None}\n"
            "This is a long\n"
            "        line of code.\n"
            "{'a': 'apple', 'b': 'ball', 'c': 'cat', 'd': 'dog', 'e': 'elephant'}\n",
        )

    def test_with_llm_function(self) -> None:
        """Parse micro jac file."""
        captured_output = io.StringIO()
        sys.stdout = captured_output
        jac_import("with_llm_function", base_path=self.fixture_abs_path("./"))
        sys.stdout = sys.__stdout__
        stdout_value = captured_output.getvalue()
        self.assertIn("{'temperature': 0.7}", stdout_value)
        self.assertIn("Emoji Representation (str)", stdout_value)
        self.assertIn('Text Input (input) (str) = "Lets move to paris"', stdout_value)
        self.assertIn(
            'Examples of Text to Emoji (emoji_examples) (list[dict[str,str]]) = [{"input": "I love tp drink pina coladas"',  # noqa E501
            stdout_value,
        )

    def test_with_llm_method(self) -> None:
        """Parse micro jac file."""
        captured_output = io.StringIO()
        sys.stdout = captured_output
        jac_import("with_llm_method", base_path=self.fixture_abs_path("./"))
        sys.stdout = sys.__stdout__
        stdout_value = captured_output.getvalue()
        self.assertIn("[Reasoning] <Reason>", stdout_value)
        self.assertIn(
            "Personality Index of a Person (class) (PersonalityIndex) = Personality Index (int) (index)",
            stdout_value,
        )
        self.assertIn(
            "Personality of the Person (dict[Personality,PersonalityIndex])",
            stdout_value,
        )
        self.assertIn(
            'Diary Entries (diary_entries) (list[str]) = ["I won noble prize in Physics", "I am popular for my theory of relativity"]',  # noqa E501
            stdout_value,
        )

    def test_with_llm_lower(self) -> None:
        """Parse micro jac file."""
        captured_output = io.StringIO()
        sys.stdout = captured_output
        jac_import("with_llm_lower", base_path=self.fixture_abs_path("./"))
        sys.stdout = sys.__stdout__
        stdout_value = captured_output.getvalue()
        self.assertIn("[Reasoning] <Reason>", stdout_value)
        self.assertIn(
            'Name of the Person (name) (str) = "Oppenheimer"',
            stdout_value,
        )
        self.assertIn(
            "Person (obj) (Person) = Fullname of the Person (str) (full_name), Year of Death (int) (yod), Personality of the Person (Personality) (personality)",  # noqa E501
            stdout_value,
        )
        self.assertIn(
            "J. Robert Oppenheimer was a Introvert person who died in 1967",
            stdout_value,
        )

    def test_with_llm_type(self) -> None:
        """Parse micro jac file."""
        captured_output = io.StringIO()
        sys.stdout = captured_output
        jac_import("with_llm_type", base_path=self.fixture_abs_path("./"))
        sys.stdout = sys.__stdout__
        stdout_value = captured_output.getvalue()
        self.assertIn("14/03/1879", stdout_value)
        self.assertEqual(
            "Person(name='Jason Mars', dob='1994-01-01', age=30)",
            stdout_value.split("\n")[1],
        )
        self.assertIn(
            "Person(name='Jason Mars', dob='1994-01-01', age=30)",
            stdout_value.split("\n")[2],
        )

    def test_ignore(self) -> None:
        """Parse micro jac file."""
        construct.root._jac_.edges.clear()
        captured_output = io.StringIO()
        sys.stdout = captured_output
        jac_import("ignore", base_path=self.fixture_abs_path("./"))
        sys.stdout = sys.__stdout__
        stdout_value = captured_output.getvalue()
        self.assertEqual(stdout_value.split("\n")[0].count("here"), 10)
        self.assertEqual(stdout_value.split("\n")[1].count("here"), 5)

    def test_dataclass_hasability(self) -> None:
        """Parse micro jac file."""
        captured_output = io.StringIO()
        sys.stdout = captured_output
        jac_import("hashcheck", base_path=self.fixture_abs_path("./"))
        sys.stdout = sys.__stdout__
        stdout_value = captured_output.getvalue()
        self.assertEqual(stdout_value.count("check"), 2)

    def test_arith_precedence(self) -> None:
        """Basic precedence test."""
        prog = jac_str_to_pass("with entry {print(4-5-4);}", "test.jac")
        captured_output = io.StringIO()
        sys.stdout = captured_output
        exec(compile(prog.ir.gen.py_ast[0], "test.py", "exec"))
        sys.stdout = sys.__stdout__
        stdout_value = captured_output.getvalue()
        self.assertEqual(stdout_value, "-5\n")

    def test_need_import(self) -> None:
        """Test importing python."""
        captured_output = io.StringIO()
        sys.stdout = captured_output
        jac_import("needs_import", base_path=self.fixture_abs_path("./"))
        sys.stdout = sys.__stdout__
        stdout_value = captured_output.getvalue()
        self.assertIn("<module 'pyfunc' from", stdout_value)

    def test_filter_compr(self) -> None:
        """Testing filter comprehension."""
        captured_output = io.StringIO()
        sys.stdout = captured_output
        jac_import(
            "reference.special_comprehensions",
            base_path=self.fixture_abs_path("../../../examples/"),
        )
        sys.stdout = sys.__stdout__
        stdout_value = captured_output.getvalue()
        self.assertIn("TestObj", stdout_value)

    def test_gen_dot_bubble(self) -> None:
        """Test the dot gen of nodes and edges of bubblesort."""
        captured_output = io.StringIO()
        sys.stdout = captured_output
        jac_import("gendot_bubble_sort", base_path=self.fixture_abs_path("./"))
        sys.stdout = sys.__stdout__
        stdout_value = captured_output.getvalue()
        self.assertIn(
            '[label="inner_node(main=5, sub=2)"];',
            stdout_value,
        )

    def test_assign_compr(self) -> None:
        """Test assign_compr."""
        captured_output = io.StringIO()
        sys.stdout = captured_output
        jac_import("assign_compr", base_path=self.fixture_abs_path("./"))
        sys.stdout = sys.__stdout__
        stdout_value = captured_output.getvalue()
        self.assertEqual(
            "[MyObj(apple=5, banana=7), MyObj(apple=5, banana=7)]\n",
            stdout_value,
        )

    def test_semstr(self) -> None:
        """Test semstring."""
        captured_output = io.StringIO()
        sys.stdout = captured_output
        jac_import("semstr", base_path=self.fixture_abs_path("./"))
        sys.stdout = sys.__stdout__
        stdout_value = captured_output.getvalue()
        self.assertNotIn("Error", stdout_value)

    def test_raw_bytestr(self) -> None:
        """Test raw string and byte string."""
        captured_output = io.StringIO()
        sys.stdout = captured_output
        jac_import("raw_byte_string", base_path=self.fixture_abs_path("./"))
        sys.stdout = sys.__stdout__
        stdout_value = captured_output.getvalue()
        self.assertEqual(stdout_value.count(r"\\\\"), 2)
        self.assertEqual(stdout_value.count("<class 'bytes'>"), 3)

    def test_deep_imports(self) -> None:
        """Parse micro jac file."""
        construct.root._jac_.edges.clear()
        captured_output = io.StringIO()
        sys.stdout = captured_output
        jac_import("deep_import", base_path=self.fixture_abs_path("./"))
        sys.stdout = sys.__stdout__
        stdout_value = captured_output.getvalue()
        self.assertEqual(stdout_value.split("\n")[0], "one level deeperslHello World!")

    def test_has_lambda_goodness(self) -> None:
        """Test has lambda_goodness."""
        construct.root._jac_.edges.clear()
        captured_output = io.StringIO()
        sys.stdout = captured_output
        jac_import("has_goodness", base_path=self.fixture_abs_path("./"))
        sys.stdout = sys.__stdout__
        stdout_value = captured_output.getvalue()
        self.assertEqual(stdout_value.split("\n")[0], "mylist:  [1, 2, 3]")
        self.assertEqual(stdout_value.split("\n")[1], "mydict:  {'a': 2, 'b': 4}")

    def test_conn_assign_on_edges(self) -> None:
        """Test conn assign on edges."""
        construct.root._jac_.edges.clear()
        captured_output = io.StringIO()
        sys.stdout = captured_output
        jac_import("edge_ops", base_path=self.fixture_abs_path("./"))
        sys.stdout = sys.__stdout__
        stdout_value = captured_output.getvalue()
        self.assertIn("[(3, 5), (14, 1), (5, 1)]", stdout_value)
        self.assertIn("10\n", stdout_value)
        self.assertIn("12\n", stdout_value)

    def test_disconnect(self) -> None:
        """Test conn assign on edges."""
        construct.root._jac_.edges.clear()
        captured_output = io.StringIO()
        sys.stdout = captured_output
        jac_import("disconn", base_path=self.fixture_abs_path("./"))
        sys.stdout = sys.__stdout__
        stdout_value = captured_output.getvalue().split("\n")
        self.assertIn("c(cc=0)", stdout_value[0])
        self.assertIn("c(cc=1)", stdout_value[0])
        self.assertIn("c(cc=2)", stdout_value[0])
        self.assertIn("True", stdout_value[2])
        self.assertIn("[]", stdout_value[3])
        self.assertIn("['GenericEdge', 'GenericEdge', 'GenericEdge']", stdout_value[5])

    def test_simple_archs(self) -> None:
        """Test conn assign on edges."""
        construct.root._jac_.edges.clear()
        captured_output = io.StringIO()
        sys.stdout = captured_output
        jac_import("simple_archs", base_path=self.fixture_abs_path("./"))
        sys.stdout = sys.__stdout__
        stdout_value = captured_output.getvalue()
        self.assertEqual(stdout_value.split("\n")[0], "1 2 0")
        self.assertEqual(stdout_value.split("\n")[1], "0")

    def test_edge_walk(self) -> None:
        """Test walking through edges."""
        construct.root._jac_.edges.clear()
        captured_output = io.StringIO()
        sys.stdout = captured_output
        jac_import("edges_walk", base_path=self.fixture_abs_path("./"))
        sys.stdout = sys.__stdout__
        stdout_value = captured_output.getvalue()
        self.assertIn("creator()\n", stdout_value)
        self.assertIn("[node_a(val=12)]\n", stdout_value)
        self.assertIn("node_a(val=1)", stdout_value)
        self.assertIn("node_a(val=2)", stdout_value)
        self.assertIn("[node_a(val=42), node_a(val=42)]\n", stdout_value)

    def test_impl_grab(self) -> None:
        """Test walking through edges."""
        construct.root._jac_.edges.clear()
        captured_output = io.StringIO()
        sys.stdout = captured_output
        jac_import("impl_grab", base_path=self.fixture_abs_path("./"))
        sys.stdout = sys.__stdout__
        stdout_value = captured_output.getvalue()
        self.assertIn("1.414", stdout_value)

    def test_tuple_of_tuple_assign(self) -> None:
        """Test walking through edges."""
        construct.root._jac_.edges.clear()
        captured_output = io.StringIO()
        sys.stdout = captured_output
        jac_import("tuplytuples", base_path=self.fixture_abs_path("./"))
        sys.stdout = sys.__stdout__
        stdout_value = captured_output.getvalue()
        self.assertIn(
            "a apple b banana a apple b banana a apple b banana a apple b banana",
            stdout_value,
        )

    def test_deferred_field(self) -> None:
        """Test walking through edges."""
        construct.root._jac_.edges.clear()
        captured_output = io.StringIO()
        sys.stdout = captured_output
        jac_import("deferred_field", base_path=self.fixture_abs_path("./"))
        sys.stdout = sys.__stdout__
        stdout_value = captured_output.getvalue()
        self.assertIn(
            "5 15",
            stdout_value,
        )

    def test_gen_dot_builtin(self) -> None:
        """Test the dot gen of nodes and edges as a builtin."""
        construct.root._jac_.edges.clear()
        captured_output = io.StringIO()
        sys.stdout = captured_output
        jac_import("builtin_dotgen", base_path=self.fixture_abs_path("./"))
        sys.stdout = sys.__stdout__
        stdout_value = captured_output.getvalue()
        self.assertEqual(stdout_value.count("True"), 14)

    def test_with_contexts(self) -> None:
        """Test walking through edges."""
        construct.root._jac_.edges.clear()
        captured_output = io.StringIO()
        sys.stdout = captured_output
        jac_import("with_context", base_path=self.fixture_abs_path("./"))
        sys.stdout = sys.__stdout__
        stdout_value = captured_output.getvalue()
        self.assertIn("im in", stdout_value)
        self.assertIn("in the middle", stdout_value)
        self.assertIn("im out", stdout_value)
        self.assertIn(
            "{'apple': [1, 2, 3], 'banana': [1, 2, 3], 'cherry': [1, 2, 3]}",
            stdout_value,
        )

    def test_typed_filter_compr(self) -> None:
        """Parse micro jac file."""
        captured_output = io.StringIO()
        sys.stdout = captured_output
        jac_import(
            "micro.typed_filter_compr",
            base_path=self.fixture_abs_path("../../../examples/"),
        )
        sys.stdout = sys.__stdout__
        stdout_value = captured_output.getvalue()
        self.assertIn(
            "[MyObj(a=0), MyObj2(a=2), MyObj(a=1), "
            "MyObj2(a=3), MyObj(a=2), MyObj(a=3)]\n",
            stdout_value,
        )
        self.assertIn("[MyObj(a=0), MyObj(a=1), MyObj(a=2)]\n", stdout_value)

    def test_edge_node_walk(self) -> None:
        """Test walking through edges and nodes."""
        construct.root._jac_.edges.clear()
        captured_output = io.StringIO()
        sys.stdout = captured_output
        jac_import("edge_node_walk", base_path=self.fixture_abs_path("./"))
        sys.stdout = sys.__stdout__
        stdout_value = captured_output.getvalue()
        self.assertIn("creator()\n", stdout_value)
        self.assertIn("[node_a(val=12)]\n", stdout_value)
        self.assertIn("node_a(val=1)", stdout_value)
        self.assertIn("node_a(val=2)", stdout_value)
        self.assertIn("[node_b(val=42), node_b(val=42)]\n", stdout_value)

    def test_annotation_tuple_issue(self) -> None:
        """Test conn assign on edges."""
        construct.root._jac_.edges.clear()
        mypass = jac_file_to_pass(self.fixture_abs_path("./slice_vals.jac"))
        self.assertIn("Annotated[Str, INT, BLAH]", mypass.ir.gen.py)
        self.assertIn("tuple[int, Optional[type], Optional[tuple]]", mypass.ir.gen.py)

    def test_impl_decl_resolution_fix(self) -> None:
        """Test walking through edges and nodes."""
        construct.root._jac_.edges.clear()
        captured_output = io.StringIO()
        sys.stdout = captured_output
        jac_import("mtest", base_path=self.fixture_abs_path("./"))
        sys.stdout = sys.__stdout__
        stdout_value = captured_output.getvalue()
        self.assertIn("2.0\n", stdout_value)

    def test_registry(self) -> None:
        """Test Jac registry feature."""
        captured_output = io.StringIO()
        sys.stdout = captured_output
        jac_import("registry", base_path=self.fixture_abs_path("./"))
        sys.stdout = sys.__stdout__
        stdout_value = captured_output.getvalue()
        self.assertNotIn("Error", stdout_value)

        with open(
            os.path.join(
                self.fixture_abs_path("./"), "__jac_gen__", "registry.registry.pkl"
            ),
            "rb",
        ) as f:
            registry = pickle.load(f)

        self.assertEqual(len(registry.registry), 3)
        self.assertEqual(len(list(registry.registry.items())[0][1]), 10)
        self.assertEqual(list(registry.registry.items())[1][0].scope, "Person")

    def test_enum_inside_arch(self) -> None:
        """Test Enum as member stmt."""
        captured_output = io.StringIO()
        sys.stdout = captured_output
        jac_import("enum_inside_archtype", base_path=self.fixture_abs_path("./"))
        sys.stdout = sys.__stdout__
        stdout_value = captured_output.getvalue()
        self.assertEqual("2\n", stdout_value)

<<<<<<< HEAD
    def test_needs_import_1(self) -> None:
        """Test py ast to Jac ast conversion output."""
        os.environ["JAC_PROC_DEBUG"] = "1"
        captured_output = io.StringIO()
        sys.stdout = captured_output
        jac_import("needs_import_1", base_path=self.fixture_abs_path("./"))
        sys.stdout = sys.__stdout__
        stdout_value = captured_output.getvalue()
        self.assertIn("pyfunc_1 imported", stdout_value)
        del os.environ["JAC_PROC_DEBUG"]

    def test_pyfunc_1(self) -> None:
        """Test py ast to Jac ast conversion."""
        os.environ["JAC_PROC_DEBUG"] = "1"
        from jaclang.compiler.passes.main import PyastBuildPass
        import jaclang.compiler.absyntree as ast
        import ast as py_ast

        os.environ["JAC_PROC_TEST"] = "1"
        py_out_path = os.path.join(self.fixture_abs_path("./"), "pyfunc_1.py")
        with open(py_out_path) as f:
            output = PyastBuildPass(
                input_ir=ast.PythonModuleAst(
                    py_ast.parse(f.read()), mod_path=py_out_path
                ),
            ).ir.unparse()
        self.assertIn("can greet2(**kwargs: Any)", output)
        self.assertEqual(output.count("with entry {"), 13)
        self.assertIn(
            '"""Enum for shape types"""\nenum ShapeType { CIRCLE=Circle,\n',
            output,
        )
        self.assertIn("\nUNKNOWN=Unknown,\n::py::\nprint('hello')\n::py::\n }", output)
        self.assertIn("assert x == 5 , x should be equal to 5 ; ", output)
        self.assertIn("if not x == y {", output)
        self.assertIn("can greet2(**kwargs: Any) {", output)
        self.assertIn("squares_dict={x: x ** 2  for x in numbers};", output)
        self.assertIn('"""Say hello"""\n@ my_decorator', output)
        del os.environ["JAC_PROC_TEST"]
        del os.environ["JAC_PROC_DEBUG"]

    def test_needs_import_2(self) -> None:
        """Test py ast to Jac ast conversion output."""
        os.environ["JAC_PROC_DEBUG"] = "1"
        captured_output = io.StringIO()
        sys.stdout = captured_output
        jac_import("needs_import_2", base_path=self.fixture_abs_path("./"))
        sys.stdout = sys.__stdout__
        stdout_value = captured_output.getvalue()
        self.assertIn("pyfunc_2 imported", stdout_value)
        self.assertEqual(stdout_value.count("<class 'bytes'>"), 3)
        del os.environ["JAC_PROC_DEBUG"]

    def test_pyfunc_2(self) -> None:
        """Test py ast to Jac ast conversion."""
        os.environ["JAC_PROC_DEBUG"] = "1"
        from jaclang.compiler.passes.main import PyastBuildPass
        import jaclang.compiler.absyntree as ast
        import ast as py_ast

        os.environ["JAC_PROC_TEST"] = "1"
        py_out_path = os.path.join(self.fixture_abs_path("./"), "pyfunc_2.py")
        with open(py_out_path) as f:
            output = PyastBuildPass(
                input_ir=ast.PythonModuleAst(
                    py_ast.parse(f.read()), mod_path=py_out_path
                ),
            ).ir.unparse()
        self.assertIn("obj X {\n    with entry {\n        a_b=67;", output)
        self.assertIn("br=b'Hello\\\\\\\\nWorld'", output)
        self.assertIn("obj Circle {\n    can init(radius: float", output)
        del os.environ["JAC_PROC_TEST"]
        del os.environ["JAC_PROC_DEBUG"]

    def test_needs_import_3(self) -> None:
        """Test py ast to Jac ast conversion output."""
        os.environ["JAC_PROC_DEBUG"] = "1"
        captured_output = io.StringIO()
        sys.stdout = captured_output
        jac_import("needs_import_3", base_path=self.fixture_abs_path("./"))
        sys.stdout = sys.__stdout__
        stdout_value = captured_output.getvalue()
        self.assertIn("pyfunc_3 imported", stdout_value)
        del os.environ["JAC_PROC_DEBUG"]

    def test_pyfunc_3(self) -> None:
        """Test py ast to Jac ast conversion."""
        os.environ["JAC_PROC_DEBUG"] = "1"
        from jaclang.compiler.passes.main import PyastBuildPass
        import jaclang.compiler.absyntree as ast
        import ast as py_ast

        os.environ["JAC_PROC_TEST"] = "1"
        py_out_path = os.path.join(self.fixture_abs_path("./"), "pyfunc_3.py")
        with open(py_out_path) as f:
            output = PyastBuildPass(
                input_ir=ast.PythonModuleAst(
                    py_ast.parse(f.read()), mod_path=py_out_path
                ),
            ).ir.unparse()
        self.assertIn("if 0 <= x<= 5 {", output)
        self.assertIn("  case _:\n", output)
        self.assertIn(" case Point(x = int(_), y = 0):\n", output)
        self.assertIn("obj Sample {\n    can init", output)
        del os.environ["JAC_PROC_TEST"]
        del os.environ["JAC_PROC_DEBUG"]
=======
    def test_py_kw_as_name_disallowed(self) -> None:
        """Basic precedence test."""
        prog = jac_str_to_pass("with entry {print.is.not.True(4-5-4);}", "test.jac")
        self.assertIn("Python keyword is used as name", str(prog.errors_had[0].msg))
>>>>>>> 7d9795f4
<|MERGE_RESOLUTION|>--- conflicted
+++ resolved
@@ -488,7 +488,6 @@
         stdout_value = captured_output.getvalue()
         self.assertEqual("2\n", stdout_value)
 
-<<<<<<< HEAD
     def test_needs_import_1(self) -> None:
         """Test py ast to Jac ast conversion output."""
         os.environ["JAC_PROC_DEBUG"] = "1"
@@ -595,9 +594,8 @@
         self.assertIn("obj Sample {\n    can init", output)
         del os.environ["JAC_PROC_TEST"]
         del os.environ["JAC_PROC_DEBUG"]
-=======
+
     def test_py_kw_as_name_disallowed(self) -> None:
         """Basic precedence test."""
         prog = jac_str_to_pass("with entry {print.is.not.True(4-5-4);}", "test.jac")
-        self.assertIn("Python keyword is used as name", str(prog.errors_had[0].msg))
->>>>>>> 7d9795f4
+        self.assertIn("Python keyword is used as name", str(prog.errors_had[0].msg))