--- conflicted
+++ resolved
@@ -133,19 +133,10 @@
         for i in on_entry + on_exit:
             i.resolve(cls)
         if not issubclass(cls, arch_base):
-<<<<<<< HEAD
-            cur_module = cls.__module__
-            cls = type(cls.__name__, (cls, arch_base), {})
-            cls.__module__ = cur_module
-
-            # sys.modules[__name__].__dict__[cls.__name__] = cls
-=======
             # Saving the module path and reassign it after creating cls
             # So the jac modules are part of the correct module
             cur_module = cls.__module__
             cls = type(cls.__name__, (cls, arch_base), {})
-            cls.__module__ = cur_module
->>>>>>> 2e732d50
             cls._jac_entry_funcs_ = on_entry  # type: ignore
             cls._jac_exit_funcs_ = on_exit  # type: ignore
         else:
