--- conflicted
+++ resolved
@@ -263,18 +263,12 @@
         for token_type, expected_count in expected_counts:
             self.assertEqual(str(sem_list).count(token_type), expected_count)
 
-<<<<<<< HEAD
     def test_completion(self) -> None:
         """Test that the completions are correct."""
-=======
-    def test_go_to_reference(self) -> None:
-        """Test that the go to reference is correct."""
->>>>>>> 8a1d7d78
-        lsp = JacLangServer()
-        workspace_path = self.fixture_abs_path("")
-        workspace = Workspace(workspace_path, lsp)
-        lsp.lsp._workspace = workspace
-<<<<<<< HEAD
+        lsp = JacLangServer()
+        workspace_path = self.fixture_abs_path("")
+        workspace = Workspace(workspace_path, lsp)
+        lsp.lsp._workspace = workspace
         base_module_file = uris.from_fs_path(
             self.fixture_abs_path("base_module_structure.jac")
         )
@@ -312,7 +306,14 @@
                 self.assertEqual(
                     4, str(completions).count("kind=<CompletionItemKind.Field: 5>")
                 )
-=======
+
+    def test_go_to_reference(self) -> None:
+        """Test that the go to reference is correct."""
+        lsp = JacLangServer()
+        workspace_path = self.fixture_abs_path("")
+        workspace = Workspace(workspace_path, lsp)
+        lsp.lsp._workspace = workspace
+
         circle_file = uris.from_fs_path(self.fixture_abs_path("circle.jac"))
         lsp.quick_check(circle_file)
         lsp.deep_check(circle_file)
@@ -325,5 +326,4 @@
         for line, char, expected_refs in test_cases:
             references = str(lsp.get_references(circle_file, lspt.Position(line, char)))
             for expected in expected_refs:
-                self.assertIn(expected, references)
->>>>>>> 8a1d7d78
+                self.assertIn(expected, references)