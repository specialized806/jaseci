--- conflicted
+++ resolved
@@ -13,13 +13,7 @@
     - Jac Playground: "learn/jac_playground.md"
     - Learn By Example:
       - LittleX (your own twitter): "learn/examples/littleX/tutorial.md"
-<<<<<<< HEAD
-        # - "learn/examples/littleX/full_guide.md"
       - Jac MCP Conversational Chatbot: "learn/examples/rag_chatbot/Overview.md"
-        # - "learn/examples/rag_chatbot/Tutorial.md"
-=======
-      - Jac MCP Conversational Chatbot: "learn/examples/rag_chatbot/Overview.md"
->>>>>>> c084355a
       - RPG game with AI Genarated Maps: "learn/examples/mtp_examples/rpg_game.md"
       - Agentic Fantasy Trading Game: "learn/examples/mtp_examples/fantasy_trading_game.md"
     - Learn Jac Language (WIP):
