--- conflicted
+++ resolved
@@ -13,11 +13,7 @@
       - LittleX (your own twitter):
         - "learn/examples/littleX/tutorial.md"
         - "learn/examples/littleX/full_guide.md"
-<<<<<<< HEAD
-      - MCP Conversational Chatbot:
-=======
       - Jac MCP Conversational Chatbot:
->>>>>>> aabad1d0
         - "learn/examples/rag_chatbot/Overview.md"
         - "learn/examples/rag_chatbot/Tutorial.md"
       - RPG game with AI Genarated Maps: "learn/examples/mtp_examples/rpg_game.md"
