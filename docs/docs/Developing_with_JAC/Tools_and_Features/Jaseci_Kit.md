--- conflicted
+++ resolved
@@ -41,12 +41,7 @@
 
 Run :
 
-<<<<<<< HEAD
-=======
 
-
-
->>>>>>> 205fea55
 ```
 pip install jaseci-kit --upgrade
 
