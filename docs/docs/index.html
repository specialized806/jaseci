<!DOCTYPE html>
<html lang="en">

<head>
    <meta charset="UTF-8">
    <meta name="viewport" content="width=device-width, initial-scale=1.0">
    <link rel="icon" href="/assets/logo.png" type="image/png" />
    <title>Jac and Jaseci: Python Supercharged for AI Development at Scale</title>
    <style>
        * {
            margin: 0;
            padding: 0;
            box-sizing: border-box;
        }

        body {
            font-family: -apple-system, BlinkMacSystemFont, 'Segoe UI', Roboto, Oxygen, Ubuntu, Cantarell, sans-serif;
            background-color: #1a1a1a;
            color: #ffffff;
            line-height: 1.6;
        }

        /* Header */
        .header {
            position: sticky;
            top: 0;
            z-index: 1000;
            background-color: #1a1a1a;
        }

        /* Top Bar */
        .top-bar {
            background-color: #2d2d2d;
            padding: 12px 0;
            border-bottom: 1px solid #404040;
        }

        .top-bar-content {
            max-width: 1200px;
            margin: 0 auto;
            display: flex;
            justify-content: space-between;
            align-items: center;
            padding: 0 20px;
        }

        .logo {
            display: flex;
            align-items: center;
            gap: 10px;
            font-size: 16px;
            font-weight: 600;
        }

        .logo-img {
            width: 32px;
            height: 32px;
            border-radius: 6px;
        }

        .header-right {
            display: flex;
            gap: 20px;
            align-items: center;
        }

        .search-input {
            background-color: #404040;
            border: 1px solid #555;
            border-radius: 6px;
            padding: 8px 12px;
            color: #ffffff;
            width: 200px;
            font-size: 14px;
        }

        .search-input::placeholder {
            color: #888;
        }

        .github-link {
            display: flex;
            align-items: center;
            gap: 8px;
            color: #cccccc;
            text-decoration: none;
            font-size: 14px;
            transition: color 0.3s;
        }

        .github-link:hover {
            color: #ff6b35;
        }

        /* Floating Navigation */
        .floating-nav {
            padding: 12px 0;
            display: flex;
            justify-content: center;
        }

        .nav-container {
            background-color: #2d2d2d;
            border-radius: 50px;
            padding: 8px 12px;
            border: 1px solid #404040;
            box-shadow: 0 4px 20px rgba(0, 0, 0, 0.3);
            backdrop-filter: blur(10px);
        }

        .nav-links {
            display: flex;
            gap: 8px;
            align-items: center;
        }

        .nav-links a {
            color: #cccccc;
            text-decoration: none;
            font-size: 14px;
            font-weight: 500;
            padding: 10px 16px;
            border-radius: 25px;
            transition: all 0.3s ease;
            position: relative;
        }

        .nav-links a:hover {
            color: #ffffff;
            background-color: #404040;
        }

        .nav-links a.active {
            color: #ffffff;
            background: linear-gradient(135deg, #ff6b35, #f7931e);
        }

        /* Main Container */
        .container {
            max-width: 1200px;
            margin: 0 auto;
            padding: 0 20px;
        }

        /* Hero Section */
        .hero {
            padding: 60px 0;
            text-align: center;
        }

        .hero-title {
            font-size: 64px;
            font-weight: 700;
            margin-bottom: 20px;
            background: linear-gradient(135deg, #ff6b35, #f7931e);
            -webkit-background-clip: text;
            -webkit-text-fill-color: transparent;
            background-clip: text;
        }

        .hero-title img {
            vertical-align: middle;
            margin-right: 14px;
            width: 64px;
            height: 64px;
            border-radius: 10px;
        }

        .hero-subtitle {
            font-size: 20px;
            color: #cccccc;
            margin-bottom: 40px;
            max-width: 600px;
            margin-left: auto;
            margin-right: auto;
        }

        .hero-buttons {
            display: flex;
            gap: 20px;
            justify-content: center;
            margin-bottom: 20px;
        }

        .btn-primary {
            background: linear-gradient(135deg, #ff6b35, #f7931e);
            color: white;
            padding: 14px 32px;
            border: none;
            border-radius: 8px;
            font-size: 16px;
            font-weight: 600;
            text-decoration: none;
            transition: all 0.3s;
            cursor: pointer;
        }

        .btn-primary:hover {
            transform: translateY(-2px);
            box-shadow: 0 8px 25px rgba(255, 107, 53, 0.3);
        }

        .btn-secondary {
            background: transparent;
            color: #cccccc;
            padding: 14px 32px;
            border: 2px solid #404040;
            border-radius: 8px;
            font-size: 16px;
            font-weight: 600;
            text-decoration: none;
            transition: all 0.3s;
        }

        .btn-secondary:hover {
            border-color: #ff6b35;
            color: #ff6b35;
        }

        /* Quick Access Cards */
        .quick-access {
            padding: 80px 0;
        }

        .section-title {
            text-align: center;
            font-size: 36px;
            font-weight: 600;
            margin-bottom: 50px;
        }

        .cards-grid {
            display: grid;
            grid-template-columns: repeat(auto-fit, minmax(280px, 1fr));
            gap: 30px;
        }

        .access-card {
            background-color: #2d2d2d;
            border-radius: 16px;
            padding: 40px 30px;
            text-align: center;
            transition: all 0.3s;
            border: 1px solid #404040;
            position: relative;
            overflow: hidden;
        }

        .access-card::before {
            content: '';
            position: absolute;
            top: 0;
            left: 0;
            right: 0;
            height: 4px;
            background: linear-gradient(135deg, #ff6b35, #f7931e);
            opacity: 0;
            transition: opacity 0.3s;
        }

        .access-card:hover {
            transform: translateY(-8px);
            box-shadow: 0 20px 40px rgba(0, 0, 0, 0.3);
        }

        .access-card:hover::before {
            opacity: 1;
        }

        .card-icon {
            font-size: 48px;
            margin-bottom: 20px;
        }

        .card-title {
            font-size: 24px;
            font-weight: 600;
            margin-bottom: 15px;
        }

        .card-description {
            color: #cccccc;
            margin-bottom: 25px;
            font-size: 14px;
        }

        .fancy-link {
            color: #ff6b35;
            text-decoration: none;
            display: inline-flex;
            align-items: center;
            gap: 8px;
        }

        .card-link {
            color: #ff6b35;
            text-decoration: none;
            font-weight: 600;
            display: inline-flex;
            align-items: center;
            gap: 8px;
            transition: color 0.3s;
        }

        .card-link:hover {
            color: #f7931e;
        }

        .card-link::after {
            content: "→";
            font-size: 16px;
        }

        /* Playground Section */
        .playground-section {
            padding: 60px 0;
            background-color: #222222;
        }

        .playground-title {
            text-align: center;
            font-size: 32px;
            font-weight: 600;
            margin-bottom: 40px;
        }

        .playground-container {
            display: grid;
            grid-template-columns: 1fr 1fr;
            gap: 30px;

        }

        .code-editor {
            background-color: #2d2d2d;
            border-radius: 12px;
            overflow: hidden;
            display: flex;
            flex-direction: column;
        }

        .editor-header {
            background-color: #3d3d3d;
            padding: 12px 20px;
            display: flex;
            justify-content: between;
            align-items: center;
            border-bottom: 1px solid #555;
        }

        .editor-title {
            font-size: 14px;
            font-weight: 600;
            color: #cccccc;
        }

        .editor-buttons {
            display: flex;
            gap: 10px;
        }

        .editor-btn {
            background-color: #4a4a4a;
            border: none;
            color: #cccccc;
            padding: 6px 12px;
            border-radius: 4px;
            font-size: 12px;
            cursor: pointer;
            transition: background-color 0.3s;
        }

        .editor-btn:hover {
            background-color: #555;
        }

        .editor-btn.primary {
            background-color: #ff6b35;
            color: white;
        }

        .editor-btn.primary:hover {
            background-color: #e55a2b;
        }

        .code-content {
            flex: 1;
            padding: 20px;
            font-family: 'Monaco', 'Courier New', monospace;
            font-size: 14px;
            line-height: 1.5;
            overflow-y: auto;
            background-color: #2d2d2d;
        }

        .code-line {
            margin-bottom: 2px;
        }

        .line-number {
            color: #666;
            margin-right: 20px;
            user-select: none;
        }

        .keyword { color: #ff79c6; }
        .string { color: #f1fa8c; }
        .comment { color: #6272a4; }
        .function { color: #50fa7b; }
        .variable { color: #8be9fd; }

        .output-panel {
            background-color: #2d2d2d;
            border-radius: 12px;
            display: flex;
            flex-direction: column;
        }

        .output-header {
            background-color: #3d3d3d;
            padding: 12px 20px;
            border-bottom: 1px solid #555;
            border-radius: 12px 12px 0 0;
        }

        .output-content {
            flex: 1;
            padding: 20px;
            font-family: 'Monaco', 'Courier New', monospace;
            font-size: 14px;
            display: flex;
            flex-direction: column;
        }

        .output-area {
            background-color: #1a1a1a;
            border-radius: 8px;
            padding: 15px;
            margin-bottom: 20px;
            min-height: 200px;
            border: 1px solid #404040;
        }

        .examples-sidebar {
            flex: 1;
        }

        .examples-title {
            font-size: 14px;
            font-weight: 600;
            margin-bottom: 15px;
            color: #cccccc;
        }

        .example-item {
            background-color: #3d3d3d;
            border-radius: 6px;
            padding: 12px;
            margin-bottom: 8px;
            cursor: pointer;
            transition: background-color 0.3s;
            border: 1px solid #555;
        }

        .example-item:hover {
            background-color: #4a4a4a;
        }

        .example-item.active {
            background-color: #ff6b35;
            border-color: #ff6b35;
        }

        .example-name {
            font-size: 13px;
            font-weight: 600;
            margin-bottom: 4px;
        }

        .example-desc {
            font-size: 11px;
            color: #888;
        }

        /* Features Section */
        .features {
            padding: 80px 0;
            background-color: #222222;
        }

        .features-grid {
            display: grid;
            grid-template-columns: repeat(2, 1fr);
            gap: 40px;
            max-width: 900px;
            margin: 0 auto;
        }

        .feature-card {
            background-color: #2d2d2d;
            border-radius: 16px;
            padding: 40px;
            border: 1px solid #404040;
            transition: all 0.5s cubic-bezier(0.4, 0, 0.2, 1);
            position: relative;
            overflow: hidden;
            cursor: pointer;
        }

        .feature-card::before {
            content: '';
            position: absolute;
            top: 0;
            left: -100%;
            width: 100%;
            height: 100%;
            background: linear-gradient(90deg, transparent, rgba(255, 107, 53, 0.1), transparent);
            transition: left 0.6s;
        }

        .feature-card:hover::before {
            left: 100%;
        }

        .feature-card:hover {
            transform: translateY(-10px) scale(1.02);
            box-shadow: 0 25px 50px rgba(255, 107, 53, 0.2);
            border-color: #ff6b35;
        }

        .feature-card:hover .feature-icon {
            transform: scale(1.2) rotate(5deg);
        }

        .feature-icon {
            font-size: 40px;
            margin-bottom: 20px;
            transition: transform 0.4s ease;
            display: inline-block;
        }

        /* About Section */
        .about-section {
            padding: 80px 0;
            background-color: #1a1a1a;
            border-top: 1px solid #333;
        }

        .about-container {
            max-width: 800px;
            margin: 0 auto;
            text-align: center;
        }

        .about-header {
            margin-bottom: 40px;
        }

        .about-title {
            font-size: 36px;
            font-weight: 600;
            margin-bottom: 20px;
        }

        .about-tagline {
            font-size: 18px;
            color: #ff6b35;
            font-style: italic;
            margin-bottom: 30px;
        }

        .about-content {
            display: flex;
            align-items: center;
            gap: 40px;
            margin-bottom: 40px;
        }

        .about-logo {
            flex-shrink: 0;
        }

        .about-logo-img {
            width: 80px;
            height: 80px;
            border-radius: 20px;
            box-shadow: 0 10px 30px rgba(255, 107, 53, 0.3);
        }

        .about-text {
            flex: 1;
            text-align: left;
        }

        .about-description {
            font-size: 16px;
            line-height: 1.7;
            color: #cccccc;
            margin-bottom: 20px;
        }

        .about-mission {
            font-size: 15px;
            line-height: 1.6;
            color: #aaaaaa;
        }

        .about-stats {
            display: flex;
            justify-content: center;
            gap: 40px;
            margin-bottom: 40px;
        }

        .stat-item {
            text-align: center;
        }

        .stat-number {
            font-size: 28px;
            font-weight: 700;
            color: #ff6b35;
            display: block;
        }

        .stat-label {
            font-size: 14px;
            color: #888;
            margin-top: 5px;
        }

        .about-cta {
            display: flex;
            justify-content: center;
            gap: 20px;
        }

        .btn-outline {
            background: transparent;
            color: #ff6b35;
            padding: 12px 24px;
            border: 2px solid #ff6b35;
            border-radius: 8px;
            font-size: 14px;
            font-weight: 600;
            text-decoration: none;
            transition: all 0.3s;
        }

        .btn-outline:hover {
            background: #ff6b35;
            color: white;
        }

        /* Footer */
        .footer {
            background-color: #2d2d2d;
            border-top: 1px solid #404040;
            padding: 40px 0;
            text-align: center;
        }

        .footer-content {
            color: #888;
            font-size: 14px;
        }

        .footer-links {
            display: flex;
            justify-content: center;
            gap: 30px;
            margin-bottom: 20px;
        }

        .footer-links a {
            color: #cccccc;
            text-decoration: none;
            transition: color 0.3s;
        }

        .footer-links a:hover {
            color: #ff6b35;
        }

        /* Carousel Styles */
        .carousel-container {
            position: relative;
            overflow: hidden;
            border-radius: 16px;
            padding-top: 14px;
        }

        .carousel-wrapper {
            display: flex;
            transition: transform 0.5s ease-in-out;
        }

        .carousel-slide {
            min-width: 100%;
            display: flex;
            gap: 30px;
            padding: 0 10px;
        }

        .carousel-slide .access-card,
        .carousel-slide .feature-card {
            flex: 1;
            min-width: 280px;
        }

        .carousel-controls {
            display: flex;
            justify-content: center;
            align-items: center;
            gap: 20px;
            margin-top: 30px;
        }

        .carousel-btn {
            background: linear-gradient(135deg, #ff6b35, #f7931e);
            border: none;
            color: white;
            width: 45px;
            height: 45px;
            border-radius: 50%;
            display: flex;
            align-items: center;
            justify-content: center;
            cursor: pointer;
            transition: all 0.3s;
            font-size: 18px;
            font-weight: bold;
        }

        .carousel-btn:hover {
            transform: scale(1.1);
            box-shadow: 0 5px 15px rgba(255, 107, 53, 0.4);
        }

        .carousel-btn:disabled {
            background: #555;
            cursor: not-allowed;
            transform: none;
            box-shadow: none;
        }

        .carousel-indicators {
            display: flex;
            gap: 8px;
        }

        .indicator {
            width: 12px;
            height: 12px;
            border-radius: 50%;
            background: #555;
            cursor: pointer;
            transition: all 0.3s;
        }

        .indicator.active {
            background: linear-gradient(135deg, #ff6b35, #f7931e);
            transform: scale(1.2);
        }

        /* Auto-play animation */
        .carousel-container.auto-play .carousel-wrapper {
            animation: autoSlide 12s infinite;
        }

        @keyframes autoSlide {
            0%, 30% { transform: translateX(0); }
            35%, 65% { transform: translateX(-100%); }
            70%, 100% { transform: translateX(-200%); }
        }

        /* Responsive carousel */
        @media (max-width: 768px) {
            .carousel-slide {
                flex-direction: column;
                align-items: center;
            }

            .carousel-slide .access-card,
            .carousel-slide .feature-card {
                min-width: 100%;
                max-width: 400px;
            }
        }

        /* Enhanced card hover effects for carousel - RESTORED */
        .carousel-slide .access-card {
            transform: translateY(0);
            transition: all 0.4s ease;
        }

        .carousel-slide .access-card:hover {
            transform: translateY(-12px);
            box-shadow: 0 25px 50px rgba(255, 107, 53, 0.4);
        }

        /* Enhanced Interactive Code Demo */
        .interactive-demo {
            background: linear-gradient(145deg, #2d2d2d, #1a1a1a);
            border-radius: 24px;
            padding: 40px;
            margin: 50px 0;
            border: 2px solid transparent;
            background-clip: padding-box;
            position: relative;
            overflow: hidden;
            box-shadow: 0 20px 40px rgba(0, 0, 0, 0.4);
        }

        .interactive-demo::before {
            content: '';
            position: absolute;
            top: -3px;
            left: -3px;
            right: -3px;
            bottom: -3px;
            background: linear-gradient(45deg, #ff6b35, #f7931e, #ff6b35, #f7931e);
            background-size: 400% 400%;
            z-index: -1;
            border-radius: 24px;
            animation: gradient-border 4s ease infinite;
        }

        @keyframes gradient-border {
            0%, 100% {
                background-position: 0% 50%;
            }
            50% {
                background-position: 100% 50%;
            }
        }

        .demo-header {
            text-align: center;
            margin-bottom: 30px;
        }

        .demo-title {
            font-size: 28px;
            font-weight: 700;
            color: #ffffff;
            margin-bottom: 10px;
            background: linear-gradient(135deg, #ff6b35, #f7931e);
            -webkit-background-clip: text;
            -webkit-text-fill-color: transparent;
            background-clip: text;
        }

        .demo-subtitle {
            color: #cccccc;
            font-size: 16px;
            margin-bottom: 25px;
        }

        .demo-tabs {
            display: flex;
            gap: 12px;
            margin-bottom: 30px;
            justify-content: center;
            flex-wrap: wrap;
        }

        .demo-tab {
            background: linear-gradient(145deg, #404040, #353535);
            border: 2px solid #555;
            color: #cccccc;
            padding: 12px 24px;
            border-radius: 12px;
            cursor: pointer;
            transition: all 0.4s cubic-bezier(0.4, 0, 0.2, 1);
            font-size: 14px;
            font-weight: 600;
            position: relative;
            overflow: hidden;
            min-width: 120px;
            text-align: center;
        }

        .demo-tab::before {
            content: '';
            position: absolute;
            top: 0;
            left: -100%;
            width: 100%;
            height: 100%;
            background: linear-gradient(90deg, transparent, rgba(255, 107, 53, 0.2), transparent);
            transition: left 0.6s;
        }

        .demo-tab:hover::before {
            left: 100%;
        }

        .demo-tab:hover {
            border-color: #ff6b35;
            transform: translateY(-2px);
            box-shadow: 0 8px 20px rgba(255, 107, 53, 0.3);
        }

        .demo-tab.active {
            background: linear-gradient(135deg, #ff6b35, #f7931e);
            color: white;
            border-color: #ff6b35;
            transform: translateY(-3px);
            box-shadow: 0 10px 25px rgba(255, 107, 53, 0.4);
        }

        .demo-content {
            display: grid;
            grid-template-columns: 1fr 1fr;
            gap: 25px;
            min-height: 400px;
        }

        .demo-code-panel, .demo-output-panel {
            background: linear-gradient(145deg, #1a1a1a, #0d1117);
            border-radius: 16px;
            overflow: hidden;
            border: 1px solid #333;
            box-shadow: inset 0 2px 10px rgba(0, 0, 0, 0.3);
        }

        .demo-panel-header {
            background: linear-gradient(135deg, #333, #2a2a2a);
            padding: 15px 20px;
            border-bottom: 1px solid #444;
            display: flex;
            align-items: center;
            justify-content: space-between;
        }

        .demo-panel-title {
            font-size: 14px;
            font-weight: 600;
            color: #ffffff;
            display: flex;
            align-items: center;
            gap: 8px;
        }

        .demo-panel-title::before {
            content: '';
            width: 12px;
            height: 12px;
            border-radius: 50%;
            background: linear-gradient(135deg, #ff6b35, #f7931e);
        }

        /* FIXED: Enhanced Code Content Styling */
        .demo-code-content {
            padding: 25px;
            font-family: 'JetBrains Mono', 'Consolas', 'Monaco', 'Courier New', monospace;
            font-size: 14px;
            line-height: 1.8;
            color: #e1e4e8;
            background: #0d1117;
            min-height: 320px;
            max-height: 450px;
            overflow-y: auto;
            position: relative;
            transition: all 0.3s ease;
            text-align: left;
        }

        .demo-code-content pre {
            margin: 0;
            padding: 0;
            background: transparent;
            font-family: inherit;
            font-size: inherit;
            line-height: inherit;
            color: inherit;
            white-space: pre-wrap;
            word-wrap: break-word;
        }

        .demo-code-content code {
            font-family: inherit;
            font-size: inherit;
            background: transparent;
            padding: 0;
            border-radius: 0;
            color: inherit;
            display: block;
        }

        .demo-code-content.executing {
            background: linear-gradient(45deg, #0d1117, #1a1a2e);
            border-left: 4px solid #ff6b35;
        }

        /* Enhanced Syntax Highlighting */
        .jac-comment {
            color: #8b949e;
            font-style: italic;
        }
        .jac-keyword {
            color: #ff7b72;
            font-weight: 600;
        }
        .jac-string {
            color: #a5c261;
        }
        .jac-function {
            color: #d2a8ff;
            font-weight: 500;
        }
        .jac-variable {
            color: #79c0ff;
        }
        .jac-number {
            color: #79c0ff;
        }
        .jac-operator {
            color: #ff7b72;
        }
        .jac-node {
            color: #ffa657;
            font-weight: 600;
        }
        .jac-edge {
            color: #7ee68c;
            font-weight: 600;
        }
        .jac-walker {
            color: #f69d50;
            font-weight: 600;
        }

        /* FIXED: Output Content Styling */
        .demo-output-content {
            padding: 25px;
            font-family: 'JetBrains Mono', 'Consolas', 'Monaco', 'Courier New', monospace;
            font-size: 13px;
            line-height: 1.6;
            background: #0d1117;
            height: 100%;
            color: #58a6ff;
            position: relative;
            overflow-y: auto;
        }

        .output-line {
            margin-bottom: 8px;
            opacity: 0;
            animation: fadeInLine 0.5s ease forwards;
            padding: 4px 0;
            border-radius: 4px;
        }

        .output-line:nth-child(1) { animation-delay: 0.1s; }
        .output-line:nth-child(2) { animation-delay: 0.3s; }
        .output-line:nth-child(3) { animation-delay: 0.5s; }
        .output-line:nth-child(4) { animation-delay: 0.7s; }
        .output-line:nth-child(5) { animation-delay: 0.9s; }
        .output-line:nth-child(6) { animation-delay: 1.1s; }

        @keyframes fadeInLine {
            from {
                opacity: 0;
                transform: translateX(-10px);
            }
            to {
                opacity: 1;
                transform: translateX(0);
            }
        }

        .success-line {
            color: #7ee68c;
            background: rgba(126, 230, 140, 0.1);
            padding-left: 8px;
            border-left: 3px solid #7ee68c;
        }
        .info-line {
            color: #58a6ff;
            background: rgba(88, 166, 255, 0.1);
            padding-left: 8px;
            border-left: 3px solid #58a6ff;
        }
        .warning-line {
            color: #f1c232;
            background: rgba(241, 194, 50, 0.1);
            padding-left: 8px;
            border-left: 3px solid #f1c232;
        }
        .error-line {
            color: #ff6b6b;
            background: rgba(255, 107, 107, 0.1);
            padding-left: 8px;
            border-left: 3px solid #ff6b6b;
        }

        .demo-run-btn {
            background: linear-gradient(135deg, #238636, #2ea043);
            color: white;
            border: none;
            padding: 8px 16px;
            border-radius: 8px;
            font-size: 12px;
            font-weight: 600;
            cursor: pointer;
            transition: all 0.3s;
            display: flex;
            align-items: center;
            gap: 6px;
        }

        .demo-run-btn:hover {
            background: linear-gradient(135deg, #2ea043, #238636);
            transform: translateY(-1px);
            box-shadow: 0 4px 12px rgba(46, 160, 67, 0.3);
        }

        .demo-run-btn::before {
            content: '▶';
            font-size: 10px;
        }

        .execution-indicator {
            position: absolute;
            top: 10px;
            right: 10px;
            background: linear-gradient(135deg, #ff6b35, #f7931e);
            color: white;
            padding: 4px 8px;
            border-radius: 4px;
            font-size: 10px;
            font-weight: 600;
            opacity: 0;
            transition: opacity 0.3s ease;
        }

        .execution-indicator.active {
            opacity: 1;
            animation: pulse 1.5s infinite;
        }

        @keyframes pulse {
            0%, 100% { transform: scale(1); opacity: 1; }
            50% { transform: scale(1.05); opacity: 0.8; }
        }

        /* Custom scrollbars for code and output */
        .demo-code-content::-webkit-scrollbar,
        .demo-output-content::-webkit-scrollbar {
            width: 8px;
        }

        .demo-code-content::-webkit-scrollbar-track,
        .demo-output-content::-webkit-scrollbar-track {
            background: #1a1a1a;
            border-radius: 4px;
        }

        .demo-code-content::-webkit-scrollbar-thumb,
        .demo-output-content::-webkit-scrollbar-thumb {
            background: #555;
            border-radius: 4px;
        }

        .demo-code-content::-webkit-scrollbar-thumb:hover,
        .demo-output-content::-webkit-scrollbar-thumb:hover {
            background: #ff6b35;
        }

        .typing-container {
            height: 36px;
        }

                /* Mobile responsiveness for demo content */
                @media (max-width: 768px) {
            .demo-content {
                grid-template-columns: 1fr;
                gap: 15px;
            }

            .demo-code-panel, .demo-output-panel {
                min-height: 300px;
            }

            .demo-tabs {
                gap: 8px;
            }

            .demo-tab {
                padding: 10px 16px;
                font-size: 12px;
                min-width: auto;
            }

            .demo-code-content, .demo-output-content {
                font-size: 12px;
                padding: 15px;
                min-height: 250px;
                max-height: 300px;
            }

            .interactive-demo {
                padding: 20px;
                margin: 30px 0;
            }

            .demo-title {
                font-size: 22px;
            }

            .demo-subtitle {
                font-size: 14px;
            }
        }

        /* Additional adjustments for very small screens */
        @media (max-width: 480px) {
            .top-bar-content{
                gap: 14px;
            }
            .hero-title {
                font-size: 42px;
                text-align: center;
            }
            .hero-title img{
                vertical-align: sub;
                width: 46px;
                height: 46px;
            }
            .demo-tabs {
                flex-direction: column;
                align-items: stretch;
            }

            .demo-tab {
                margin-bottom: 5px;
                width: 100%;
            }

            .demo-code-content, .demo-output-content {
                min-height: 200px;
            }

            .interactive-demo {
                padding: 15px;
            }
            .about-content{
                flex-direction: column;
                align-items: center;
            }
            .about-text {
                text-align: justify;
            }
            .about-mission{
                text-align: justify;
            }
            .github-link span:last-child{
                display: none;
            }
            .nav-container{
                width: 90%;
            }
            .nav-links{
                justify-content: center;
                flex-wrap: wrap;
            }
            .nav-links a{
                padding: 0px 12px;;
            }

        }

        /* ...existing code... */
    </style>
</head>
<body>
    <!-- Loading Overlay -->
    <div class="loading-overlay" id="loading-overlay">
        <div class="loading-spinner"></div>
    </div>

    <!-- Progress Bar -->
    <div class="progress-bar" id="progress-bar"></div>

    <!-- Mouse Follower -->
    <div class="mouse-follower" id="mouse-follower"></div>

    <!-- Floating Particles -->
    <div class="particles-container" id="particles-container"></div>

    <!-- Header -->
    <header class="header">
        <!-- Top Bar -->
        <div class="top-bar">
            <div class="top-bar-content">
                <div class="logo">
                    <img src="/assets/logo.png" alt="Jaseci Logo" class="logo-img"
                        style="width:32px; height:32px;border-radius:6px;">
                    <span>The Jac Programming Language and Jaseci Stack</span>
                </div>
                <div class="header-right">
                    <!-- <input type="text" class="search-input" placeholder="Search documentation..."> -->
                    <a href="https://github.com/jaseci-labs/jaseci" class="github-link" target="_blank">
                        <span>GitHub</span>
                        <span>
                            ⭐ <span id="github-stars">--</span> 🍴 <span id="github-forks">--</span>
                        </span>
                    </a>
                </div>
            </div>
        </div>

        <!-- Floating Navigation -->
        <div class="floating-nav">
            <div class="nav-container">
                <nav class="nav-links">
                    <a href="/learn/getting_started" class="nav-link">Learn</a>
                    <a href="/internals/contrib" class="nav-link">Internals</a>
                    <a href="/communityhub/roadmap" class="nav-link">Community Hub</a>
                    <a href="/playground" class="nav-link" target="_blank">Jac Playground</a>
                </nav>
            </div>
        </div>
    </header>

    <!-- Main Content -->
    <main class="container">
        <!-- Hero Section -->
        <section class="hero">
            <h1 class="hero-title animate-on-scroll">
                <img src="/assets/logo.png" alt="Jaseci Logo" class="">
                Jac and Jaseci
            </h1>
            <p class="hero-subtitle animate-on-scroll">
                The programming language and runtime library that extends Python with <a
                    href="https://arxiv.org/abs/2405.08965" target="_blank" class="fancy-link">AI-first constructs</a>,
                <a href="https://arxiv.org/abs/2503.15812" target="_blank" class="fancy-link">object spatial
                    programming</a>, and <a href="https://arxiv.org/abs/2504.03109" target="_blank"
                    class="fancy-link">scale-native constructs</a>.

            </p>
            <div class="typing-container animate-on-scroll">
                <span class="typing-text" id="typing-text"></span>
            </div>
            <div class="hero-buttons animate-on-scroll">
                <a href="#learn" class="btn-primary">Get Started</a>
                <a href="/playground" class="btn-secondary" target="_blank">Try Playground</a>
            </div>

            <!-- Enhanced Interactive Code Demo -->
            <div class="interactive-demo animate-on-scroll">
                <div class="demo-header">
                    <h3 class="demo-title">🚀 Try Jac Live</h3>
                    <p class="demo-subtitle">Experience the power of Object-Spatial Programming and AI integration</p>
                </div>

                <div class="demo-tabs">
                    <button class="demo-tab active" data-demo="mtllm">
                        🤖 MTLLM AI
                    </button>
                    <button class="demo-tab" data-demo="rpg">
                        🎮 RPG Game
                    </button>
                    <button class="demo-tab" data-demo="cloud">
                        ☁️ Jac Cloud
                    </button>
                    <button class="demo-tab" data-demo="littlex">
                        🐦 LittleX
                    </button>
                </div>

                <div class="demo-content">
                    <div class="demo-code-panel">
                        <div class="demo-panel-header">
                            <div class="demo-panel-title">📝 Code Editor</div>
                            <button class="demo-run-btn" onclick="runCurrentDemo()">Run</button>
                        </div>
                        <div class="demo-code-content" id="demo-code">
                            <!-- Code will be inserted here -->
                        </div>
                    </div>

                    <div class="demo-output-panel">
                        <div class="demo-panel-header">
                            <div class="demo-panel-title">🖥️ Output Console</div>
                        </div>
                        <div class="demo-output-content" id="demo-output">
                            <!-- Output will be shown here -->
                        </div>
                    </div>
                </div>
            </div>
        </section>
    </main>

    <!-- Quick Access Cards with Carousel -->
    <section class="quick-access" id="learn">
        <div class="container">
            <h2 class="section-title">Get Started with Jac</h2>
            <div class="carousel-container" id="getting-started-carousel">
                <div class="carousel-wrapper">
                    <!-- Slide 1: Getting Started -->
                    <div class="carousel-slide">
                        <div class="access-card">
                            <div class="card-icon">🚀</div>
                            <h3 class="card-title">Getting Started</h3>
                            <p class="card-description">
                                Install Jac and setup your development environment. Write your first Jac program.
                            </p>
                            <a href="/learn/getting_started/" class="card-link">Start Guide</a>
                        </div>

                        <div class="access-card">
                            <div class="card-icon">🎯</div>
                            <h3 class="card-title">Tour of Jac</h3>
                            <p class="card-description">
                                Learn core concepts including Object-Spatial Programming and AI constructs.
                            </p>
                            <a href="/learn/introduction/" class="card-link">Take Tour</a>
                        </div>

                        <div class="access-card">
                            <div class="card-icon">📚</div>
                            <h3 class="card-title">The Jac Book</h3>
                            <p class="card-description">
                                Complete guide for Python developers transitioning to Jac programming.
                            </p>
                            <a href="/jac_book/" class="card-link">Read Book</a>
                        </div>
                    </div>

                    <!-- Slide 2: Learn by Example -->
                    <div class="carousel-slide">
                        <div class="access-card">
                            <div class="card-icon">🐦</div>
                            <h3 class="card-title">LittleX Tutorial</h3>
                            <p class="card-description">
                                Build your own Twitter-like app with Jac. Learn object-spatial programming hands-on.
                            </p>
                            <a href="/learn/examples/littleX/tutorial/" class="card-link">Build Twitter</a>
                        </div>

                        <div class="access-card">
                            <div class="card-icon">🤖</div>
                            <h3 class="card-title">RAG Chatbot</h3>
                            <p class="card-description">
                                Create an AI-powered conversational chatbot with retrieval-augmented generation.
                            </p>
                            <a href="/learn/examples/rag_chatbot/readme/" class="card-link">Build Chatbot</a>
                        </div>

                        <div class="access-card">
                            <div class="card-icon">🎮</div>
                            <h3 class="card-title">AI Games</h3>
                            <p class="card-description">
                                Explore AI-driven applications with RPG games and fantasy trading systems.
                            </p>
                            <a href="/learn/examples/mtp_examples/rpg_game/" class="card-link">Play Games</a>
                        </div>
                    </div>

                    <!-- Slide 3: Advanced Topics -->
                    <div class="carousel-slide">
                        <div class="access-card">
                            <div class="card-icon">☁️</div>
                            <h3 class="card-title">Jac Cloud</h3>
                            <p class="card-description">
                                Deploy your Jac applications to the cloud with built-in scaling and persistence.
                            </p>
                            <a href="/learn/jac-cloud/introduction/" class="card-link">Go Cloud</a>
                        </div>

                        <div class="access-card">
                            <div class="card-icon">🧠</div>
                            <h3 class="card-title">AI Programming</h3>
                            <p class="card-description">
                                Master AI integration with MTLLM and multimodal models in Jac.
                            </p>
                            <a href="/learn/jac-mtllm/quickstart/" class="card-link">AI Guide</a>
                        </div>

                        <div class="access-card">
                            <div class="card-icon">⚡</div>
                            <h3 class="card-title">Quick Reference</h3>
                            <p class="card-description">
                                Jac in 2 minutes! Quick syntax reference and cheat sheets for fast learning.
                            </p>
                            <a href="/learn/jac_in_a_flash/" class="card-link">Quick Start</a>
                        </div>
                    </div>
                </div>

                <div class="carousel-controls">
                    <button class="carousel-btn" id="prev-getting-started">‹</button>
                    <div class="carousel-indicators" id="indicators-getting-started">
                        <div class="indicator active"></div>
                        <div class="indicator"></div>
                        <div class="indicator"></div>
                    </div>
                    <button class="carousel-btn" id="next-getting-started">›</button>
                </div>
            </div>
        </div>
    </section>

    <!-- Features Section with Carousel -->
    <section class="features">
        <div class="container">
            <h2 class="section-title">Why Choose Jac?</h2>
            <div class="carousel-container" id="features-carousel">
                <div class="carousel-wrapper">
                    <!-- Slide 1: Core Features -->
                    <div class="carousel-slide">
                        <div class="feature-card">
                            <div class="feature-icon">🐍</div>
                            <h3 class="feature-title">Jac supersets Python</h3>
                            <p class="feature-description">
                                Jac is a drop-in replacement for Python and supersets Python, much like Typescript
                                supersets Javascript or C++ supersets C.
                            </p>
                        </div>

                        <div class="feature-card">
                            <div class="feature-icon">🧠</div>
                            <h3 class="feature-title">Novel Code Construct for AI</h3>
                            <p class="feature-description">
                                Jac introduces a new way programmers can integrate LLMs into their code. Simply
                                replace a function body with an llm call, need for prompt engineering.
                            </p>
                        </div>
                    </div>

                    <!-- Slide 2: Advanced Features -->
                    <div class="carousel-slide">
                        <div class="feature-card">
                            <div class="feature-icon">🌐</div>
                            <h3 class="feature-title">Object-Spatial Programming</h3>
                            <p class="feature-description">
                                Jac introduces super OOP constructs for a new paradigm called object-spatial OOP,
                                enhancing the handling and visualization of data.
                            </p>
                        </div>

                        <div class="feature-card">
                            <div class="feature-icon">☁️</div>
                            <h3 class="feature-title">Cloud Native Abstractions</h3>
                            <p class="feature-description">
                                Jac makes persistence and user concepts part of the language, enabling simple
                                programs to run unchanged in terminals or across clouds.
                            </p>
                        </div>
                    </div>

                    <!-- Slide 3: Developer Experience -->
                    <div class="carousel-slide">
                        <div class="feature-card">
                            <div class="feature-icon">⚡</div>
                            <h3 class="feature-title">Zero DevOps Setup</h3>
                            <p class="feature-description">
                                Deploy applications without complex infrastructure setup. Jac handles scaling,
                                persistence, and user management automatically.
                            </p>
                        </div>

                        <div class="feature-card">
                            <div class="feature-icon">🔄</div>
                            <h3 class="feature-title">Seamless Interoperability</h3>
                            <p class="feature-description">
                                Use any Python library or framework. Jac maintains full compatibility with the
                                entire Python ecosystem while adding powerful new capabilities.
                            </p>
                        </div>
                    </div>
                </div>

                <div class="carousel-controls">
                    <button class="carousel-btn" id="prev-features">‹</button>
                    <div class="carousel-indicators" id="indicators-features">
                        <div class="indicator active"></div>
                        <div class="indicator"></div>
                        <div class="indicator"></div>
                    </div>
                    <button class="carousel-btn" id="next-features">›</button>
                </div>
            </div>
        </div>
    </section>

    <!-- About Section -->
    <section class="about-section" id="about">
        <div class="container">
            <div class="about-container">
                <div class="about-header animate-on-scroll">
                    <h2 class="about-title">Built by Nerds and Innovators</h2>
                    <p class="about-tagline">~ Imagine, Create, Launch ~</p>
                </div>

                <div class="about-content animate-on-scroll">
                    <div class="about-logo">
                        <img src="/assets/logo.png" alt="Jaseci Logo" class="about-logo-img"
                            style="width:80px;height:80px;border-radius:20px;box-shadow:0 10px 30px rgba(255,107,53,0.3);">
                    </div>
                    <div class="about-text">
                        <p class="about-description">
                            Jac is an innovative programming language that extends Python's semantics while maintaining
                            full interoperability with the Python ecosystem. Created by <strong><a
                                    href="https://github.com/marsninja" target="_blank"
                                    class="fancy-link">@marsninja</a></strong>
                            with contributors of <strong><a href="/communityhub/top_contributors/" target="_blank"
                                    class="fancy-link">Jac Hackers Everywhere</a></strong>,
                            it introduces cutting-edge programming models and abstractions specifically designed to
                            minimize
                            complexity and embrace AI-forward development.
                        </p>
                        <p class="about-mission">
                            Our mission is to automate categories of common software systems that typically require
                            manual implementation, making advanced programming paradigms accessible to developers worldwide.
                        </p>
                    </div>
                </div>

                <div class="about-stats animate-on-scroll">
                    <div class="stat-item animated-stat">
                        <span class="stat-number" id="github-stars">--</span>
                        <span class="stat-label">GitHub Stars</span>
                    </div>
                    <div class="stat-item animated-stat">
                        <span class="stat-number" id="github-forks">--</span>
                        <span class="stat-label">Forks</span>
                    </div>
                    <div class="stat-item animated-stat">
                        <span class="stat-number" data-count="2025">0</span>
                        <span class="stat-label">Launch</span>
                    </div>
                </div>

                <div class="about-cta">
                    <a href="https://www.jaseci.org/the-jaseci-project/" class="btn-outline" target="_blank">Learn Our Story</a>
                    <a href="https://discord.gg/6j3QNdtcN6" class="btn-outline" target="_blank">Join Community</a>
                </div>
            </div>
        </div>
    </section>

    <!-- About Section -->
    <section class="about-section" id="about">
        <div class="container">
            <div class="about-container">
                <div class="about-header animate-on-scroll">
                    <h2 class="about-title">An Intellectual Journey</h2>
                    <p class="about-tagline">~ The story of ideas realized ~</p>
                </div>

                <div class="about-content animate-on-scroll">
                    <div class="about-text">
                        <p class="about-description">
                            In 2022, the first intellectual step in the journey of Jaseci and Jac is described.
                            <br>
                            <strong><a href="https://arxiv.org/abs/2206.08434" target="_blank" class="card-link">The Case for a Wholistic Serverless Programming Paradigm and Full Stack Automation for AI and Beyond -- The Philosophy of Jaseci and Jac</a></strong>
                        </p>
                        <p class="about-description">
                            Then in 2023, the idea survives peer-review at Computer Architecture Letters.
                            <br>
                            <strong><a href="https://arxiv.org/abs/2305.09864" target="_blank" class="card-link">The Jaseci Programming Paradigm and Runtime Stack: Building Scale-out Production Applications Easy and Fast</a></strong>
                        </p>
                        <p class="about-description">
                            In 2024, the idea that AI should be a conventional code construct in the language is conjoured and ellucidated.
                            <br>
                            <strong><a href="https://arxiv.org/abs/2405.08965v1" target="_blank" class="card-link">LLMs are Meaning-Typed Code Constructs</a></strong>
                        </p>
                        <p class="about-description">
                            Then in 2025, the idea survives peer-review. (pending)
                            <br>
                            <strong><a href="https://arxiv.org/abs/2405.08965v4" target="_blank" class="card-link">Meaning-Typed Programming: Language Abstraction and Runtime for Model-Integrated Applications</a></strong>
                        </p>
                        <p class="about-description">
                            That same year, "data-spatial programming" described in earlier works becomes "object-spatial programming" and is rigorously defined.
                            <br>
                            <strong><a href="https://arxiv.org/abs/2503.15812" target="_blank" class="card-link">Object-Spatial Programming</a></strong>
                        </p>
                        <p class="about-description">
                            And, in 2025, the notion of "scale-native programming" through langauge abstraction is rigorously defined though it was first described in the original 2022 paper.
                            <br>
                            <strong><a href="https://arxiv.org/abs/2504.03109" target="_blank" class="card-link">Extending Object-Spatial Semantics for Scale Native Programming</a></strong>
                        </p>
                    </div>
                </div>

            </div>
        </div>
    </section>

    <!-- Footer -->
    <footer class="footer">
        <div class="container">
            <div class="footer-content">
                <div class="footer-links">
                    <a href="https://github.com/Jaseci-Labs/jaseci" target="_blank">GitHub</a>
                    <a href="https://discord.gg/6j3QNdtcN6" target="_blank">Community</a>
                    <a href="/learn/getting_started/">Documentation</a>
                </div>
                <p>© 2025 Jac Hackers Everywhere. All rights reserved.</p>
                <p style="margin-top: 10px; color: #666;">Built with passion for innovative programming languages</p>
            </div>
        </div>
    </footer>

    <script>
        document.addEventListener('DOMContentLoaded', function () {
            // Hide loading overlay
            setTimeout(() => {
                document.getElementById('loading-overlay').style.opacity = '0';
                setTimeout(() => {
                    document.getElementById('loading-overlay').style.display = 'none';
                }, 500);
            }, 1500);

            // Typing animation
            const phrases = [
                "# Write once, scale everywhere",
                "# AI-first programming language",
                "# Object-Spatial Programming",
                "# Cloud-native by design"
            ];
            let phraseIndex = 0;
            let charIndex = 0;
            let isDeleting = false;
            const typingElement = document.getElementById('typing-text');

            function typeWriter() {
                const currentPhrase = phrases[phraseIndex];

                if (isDeleting) {
                    typingElement.textContent = currentPhrase.substring(0, charIndex - 1);
                    charIndex--;
                } else {
                    typingElement.textContent = currentPhrase.substring(0, charIndex + 1);
                    charIndex++;
                }

                let typeSpeed = isDeleting ? 50 : 100;

                if (!isDeleting && charIndex === currentPhrase.length) {
                    typeSpeed = 2000; // Pause at end
                    isDeleting = true;
                } else if (isDeleting && charIndex === 0) {
                    isDeleting = false;
                    phraseIndex = (phraseIndex + 1) % phrases.length;
                    typeSpeed = 500; // Pause before next phrase
                }

                setTimeout(typeWriter, typeSpeed);
            }

            typeWriter();

            // Floating particles
            function createParticle() {
                const particle = document.createElement('div');
                particle.className = 'particle';
                particle.style.left = Math.random() * 100 + '%';
                particle.style.animationDuration = (Math.random() * 3 + 3) + 's';
                particle.style.animationDelay = Math.random() * 2 + 's';
                document.getElementById('particles-container').appendChild(particle);

                // Remove particle after animation
                setTimeout(() => {
                    particle.remove();
                }, 8000);
            }

            // Create particles periodically
            setInterval(createParticle, 300);

            // Progress bar
            function updateProgressBar() {
                const scrollTop = window.pageYOffset;
                const docHeight = document.body.scrollHeight - window.innerHeight;
                const scrollPercent = (scrollTop / docHeight) * 100;
                document.getElementById('progress-bar').style.width = scrollPercent + '%';
            }

            window.addEventListener('scroll', updateProgressBar);

            // Mouse follower
            const mouseFollower = document.getElementById('mouse-follower');
            let mouseX = 0, mouseY = 0;
            let followerX = 0, followerY = 0;

            document.addEventListener('mousemove', (e) => {
                mouseX = e.clientX;
                mouseY = e.clientY;
            });

            function animateFollower() {
                const dx = mouseX - followerX;
                const dy = mouseY - followerY;

                followerX += dx * 0.1;
                followerY += dy * 0.1;

                mouseFollower.style.left = followerX + 'px';
                mouseFollower.style.top = followerY + 'px';

                requestAnimationFrame(animateFollower);
            }

            animateFollower();

            // Enhanced Interactive Code Demo
            const demoData = {
                mtllm: {
                    title: "AI-Integrated Programming with MTLLM",
                    code: `<span class="jac-comment"># AI Integration with MTLLM - No Prompt Engineering Required! 🤖</span>

<span class="jac-keyword">import</span> <span class="jac-keyword">from</span> <span class="jac-variable">mtllm</span>.<span class="jac-variable">llms</span> { <span class="jac-node">OpenAI</span> }

<span class="jac-comment"># Initialize AI model</span>
<span class="jac-keyword">glob</span> <span class="jac-variable">llm</span> = <span class="jac-node">OpenAI</span>(<span class="jac-variable">model_name</span>=<span class="jac-string">"gpt-4o"</span>);

<span class="jac-comment"># Define AI-powered functions with just signatures!</span>
<span class="jac-keyword">def</span> <span class="jac-function">translate</span>(<span class="jac-variable">text</span>: <span class="jac-keyword">str</span>, <span class="jac-variable">target_language</span>: <span class="jac-keyword">str</span>) <span class="jac-operator">-></span> <span class="jac-keyword">str</span> <span class="jac-keyword">by</span> <span class="jac-variable">llm</span>();

<span class="jac-keyword">def</span> <span class="jac-function">analyze_sentiment</span>(<span class="jac-variable">text</span>: <span class="jac-keyword">str</span>) <span class="jac-operator">-></span> <span class="jac-keyword">str</span> <span class="jac-keyword">by</span> <span class="jac-variable">llm</span>(<span class="jac-variable">method</span>=<span class="jac-string">'Reason'</span>);

<span class="jac-keyword">with</span> <span class="jac-keyword">entry</span> {
    <span class="jac-variable">customer_feedback</span> = <span class="jac-string">"I'm really disappointed with the product quality."</span>;

    <span class="jac-comment"># AI reasons through sentiment analysis step-by-step</span>
    <span class="jac-variable">sentiment</span> = <span class="jac-function">analyze_sentiment</span>(<span class="jac-variable">customer_feedback</span>);
    <span class="jac-function">print</span>(<span class="jac-string">f"Customer sentiment: {sentiment}"</span>);

    <span class="jac-comment"># Translate the sentiment analysis to Spanish</span>
    <span class="jac-variable">translated</span> = <span class="jac-function">translate</span>(<span class="jac-variable">sentiment</span>, <span class="jac-string">"Spanish"</span>);
    <span class="jac-function">print</span>(<span class="jac-string">f"Translated result: {translated}"</span>);
}`,
                    output: [
                        { type: 'info', text: '🧠 Analyzing sentiment with step-by-step reasoning...' },
                        { type: 'success', text: 'Customer sentiment: Negative. The customer expresses disappointment with product quality, which clearly indicates dissatisfaction.' },
                        { type: 'info', text: '🌍 Translating sentiment analysis to Spanish...' },
                        { type: 'success', text: 'Translated result: Negativo. El cliente expresa decepción con la calidad del producto, lo que indica claramente insatisfacción.' },
                        { type: 'info', text: '✨ AI analysis completed successfully!' }
                    ]
                },
                rpg: {
                    title: "AI-Generated Game Levels",
                    code: `<span class="jac-comment"># RPG Game with AI-Generated Maps 🎮</span>

<span class="jac-keyword">import</span> <span class="jac-keyword">from</span> <span class="jac-variable">mtllm</span>.<span class="jac-variable">llms</span> { <span class="jac-node">OpenAI</span> }

<span class="jac-keyword">glob</span> <span class="jac-variable">llm</span> = <span class="jac-node">OpenAI</span>(<span class="jac-variable">model_name</span>=<span class="jac-string">"gpt-4o"</span>);

<span class="jac-comment"># Game data structures</span>
<span class="jac-keyword">obj</span> <span class="jac-node">Position</span> {
    <span class="jac-keyword">has</span> <span class="jac-variable">x</span>: <span class="jac-keyword">int</span>, <span class="jac-variable">y</span>: <span class="jac-keyword">int</span>;
}

<span class="jac-keyword">obj</span> <span class="jac-node">Wall</span> {
    <span class="jac-keyword">has</span> <span class="jac-variable">start_pos</span>: <span class="jac-node">Position</span>, <span class="jac-variable">end_pos</span>: <span class="jac-node">Position</span>;
}

<span class="jac-keyword">obj</span> <span class="jac-node">Level</span> {
    <span class="jac-keyword">has</span> <span class="jac-variable">name</span>: <span class="jac-keyword">str</span>, <span class="jac-variable">difficulty</span>: <span class="jac-keyword">int</span>;
    <span class="jac-keyword">has</span> <span class="jac-variable">width</span>: <span class="jac-keyword">int</span>, <span class="jac-variable">height</span>: <span class="jac-keyword">int</span>;
    <span class="jac-keyword">has</span> <span class="jac-variable">num_wall</span>: <span class="jac-keyword">int</span>, <span class="jac-variable">num_enemies</span>: <span class="jac-keyword">int</span>;
}

<span class="jac-keyword">obj</span> <span class="jac-node">Map</span> {
    <span class="jac-keyword">has</span> <span class="jac-variable">level</span>: <span class="jac-node">Level</span>, <span class="jac-variable">walls</span>: <span class="jac-keyword">list</span>[<span class="jac-node">Wall</span>];
    <span class="jac-keyword">has</span> <span class="jac-variable">enemies</span>: <span class="jac-keyword">list</span>[<span class="jac-node">Position</span>];
    <span class="jac-keyword">has</span> <span class="jac-variable">player_pos</span>: <span class="jac-node">Position</span>;
}

<span class="jac-comment"># AI-powered level generation!</span>
<span class="jac-keyword">def</span> <span class="jac-function">create_next_level</span>(<span class="jac-variable">last_levels</span>: <span class="jac-keyword">list</span>[<span class="jac-node">Level</span>], <span class="jac-variable">difficulty</span>: <span class="jac-keyword">int</span>,
    <span class="jac-variable">level_width</span>: <span class="jac-keyword">int</span>, <span class="jac-variable">level_height</span>: <span class="jac-keyword">int</span>) <span class="jac-operator">-></span> <span class="jac-node">Level</span> <span class="jac-keyword">by</span> <span class="jac-variable">llm</span>();

<span class="jac-keyword">def</span> <span class="jac-function">create_next_map</span>(<span class="jac-variable">level</span>: <span class="jac-node">Level</span>) <span class="jac-operator">-></span> <span class="jac-node">Map</span> <span class="jac-keyword">by</span> <span class="jac-variable">llm</span>();

<span class="jac-keyword">with</span> <span class="jac-keyword">entry</span> {
    <span class="jac-variable">prev_levels</span> = [];
    <span class="jac-variable">difficulty</span> = 2;

    <span class="jac-comment"># Generate level with AI</span>
    <span class="jac-variable">new_level</span> = <span class="jac-function">create_next_level</span>(<span class="jac-variable">prev_levels</span>, <span class="jac-variable">difficulty</span>, 10, 10);
    <span class="jac-function">print</span>(<span class="jac-string">f"Generated level: {new_level.name}, Difficulty: {new_level.difficulty}"</span>);

    <span class="jac-comment"># Generate map layout with AI</span>
    <span class="jac-variable">game_map</span> = <span class="jac-function">create_next_map</span>(<span class="jac-variable">new_level</span>);
    <span class="jac-function">print</span>(<span class="jac_string">f"Map created with {len(game_map.walls)} walls and {len(game_map.enemies)} enemies"</span>);
    <span class="jac-function">print</span>(<span class="jac_string">f"Player starting position: ({game_map.player_pos.x}, {game_map.player_pos.y})"</span>);
}`,
                    output: [
                        { type: 'info', text: '🎮 Initializing game engine...' },
                        { type: 'info', text: '🧠 AI is generating level design...' },
                        { type: 'success', text: 'Generated level: The Dark Cavern, Difficulty: 2' },
                        { type: 'info', text: '🧠 AI is creating map layout...' },
                        { type: 'success', text: 'Map created with 5 walls and 3 enemies' },
                        { type: 'success', text: 'Player starting position: (2, 2)' },
                        { type: 'info', text: '🎲 Game level ready for play!' }
                    ]
                },
                cloud: {
                    title: "Cloud-Native Apps with Jac",
                    code: `<span class="jac-comment"># Zero-Config Cloud Deployment ☁️</span>

<span class="jac-comment"># Define data models for a simple task manager</span>
<span class="jac-keyword">node</span> <span class="jac-node">User</span> {
    <span class="jac-keyword">has</span> <span class="jac-variable">name</span>: <span class="jac-keyword">str</span>;
    <span class="jac-keyword">has</span> <span class="jac-variable">email</span>: <span class="jac-keyword">str</span>;
}

<span class="jac-keyword">node</span> <span class="jac-node">Task</span> {
    <span class="jac-keyword">has</span> <span class="jac-variable">title</span>: <span class="jac-keyword">str</span>;
    <span class="jac-keyword">has</span> <span class="jac-variable">description</span>: <span class="jac-keyword">str</span>;
    <span class="jac-keyword">has</span> <span class="jac-variable">completed</span>: <span class="jac-keyword">bool</span> = <span class="jac-keyword">false</span>;
    <span class="jac-keyword">has</span> <span class="jac-variable">created_at</span>: <span class="jac-keyword">str</span> = <span class="jac-function">datetime.now</span>().<span class="jac-function">strftime</span>(<span class="jac-string">"%Y-%m-%d %H:%M:%S"</span>);
}

<span class="jac-keyword">edge</span> <span class="jac-edge">HasTask</span> {}

<span class="jac-comment"># API endpoints - auto-generated REST</span>
<span class="jac-keyword">walker</span> <span class="jac-walker">create_task</span> {
    <span class="jac-keyword">has</span> <span class="jac-variable">title</span>: <span class="jac-keyword">str</span>;
    <span class="jac-keyword">has</span> <span class="jac-variable">description</span>: <span class="jac-keyword">str</span>;

    <span class="jac-keyword">can</span> <span class="jac-function">create</span> <span class="jac-keyword">with</span> <span class="jac-node">User</span> <span class="jac-keyword">entry</span> {
        <span class="jac-variable">task</span> = <span class="jac-node">Task</span>(<span class="jac-variable">title</span>=<span class="jac-variable">self</span>.<span class="jac-variable">title</span>, <span class="jac-variable">description</span>=<span class="jac-variable">self</span>.<span class="jac-variable">description</span>);
        <span class="jac-variable">here</span> <span class="jac-operator">+>:</span><span class="jac-edge">HasTask</span><span class="jac-operator">:+></span> <span class="jac-variable">task</span>;
        <span class="jac-keyword">report</span> { <span class="jac_string">"success"</span>: <span class="jac-keyword">true</span>, <span class="jac_string">"task_id"</span>: <span class="jac-variable">task</span>.<span class="jac-variable">jid</span> };
    }
}

<span class="jac-keyword">walker</span> <span class="jac-walker">get_tasks</span> {
    <span class="jac-keyword">can</span> <span class="jac-function">list</span> <span class="jac-keyword">with</span> <span class="jac-node">User</span> <span class="jac-keyword">entry</span> {
        <span class="jac-variable">tasks</span> = [];
        <span class="jac-keyword">for</span> <span class="jac-variable">task</span> <span class="jac-keyword">in</span> [<span class="jac-variable">here</span> <span class="jac-operator">-></span>:<span class="jac-edge">HasTask</span><span class="jac-operator">-></span>] {
            <span class="jac-variable">tasks</span>.<span class="jac-function">append</span>({
                <span class="jac_string">"id"</span>: <span class="jac-variable">task</span>.<span class="jac-variable">jid</span>,
                <span class="jac_string">"title"</span>: <span class="jac-variable">task</span>.<span class="jac-variable">title</span>,
                <span class="jac_string">"completed"</span>: <span class="jac-variable">task</span>.<span class="jac-variable">completed</span>
            });
        }
        <span class="jac-keyword">report</span> <span class="jac-variable">tasks</span>;
    }
}

<span class="jac-comment"># Deploy with: jac serve taskapp.jac</span>
<span class="jac-comment"># Instantly get: REST API, auth, auto-scaling</span>

<span class="jac-keyword">with</span> <span class="jac-keyword">entry</span> {
    <span class="jac-function">print</span>(<span class="jac-string">"🌐 Task Manager API Ready!"</span>);
    <span class="jac-function">print</span>(<span class="jac-string">"✅ POST /create_task - Create a new task"</span>);
    <span class="jac-function">print</span>(<span class="jac_string">"✅ GET /get_tasks - List all tasks"</span>);
}`,
                    output: [
                        { type: 'success', text: '🌐 Task Manager API Ready!' },
                        { type: 'success', text: '✅ POST /create_task - Create a new task' },
                        { type: 'success', text: '✅ GET /get_tasks - List all tasks' },
                        { type: 'info', text: '🚀 Server running at http://localhost:8000' },
                        { type: 'info', text: '📚 API docs available at /docs' },
                        { type: 'success', text: '⚡ Auto-scaling enabled - 0 to 1000 instances' },
                        { type: 'success', text: '💾 Persistent storage configured and ready' }
                    ]
                },
                littlex: {
                    title: "LittleX - A Twitter-like Platform",
                    code: `<span class="jac-comment"># LittleX - Build a Twitter clone in 50 lines! 🐦</span>

<span class="jac-comment"># Define User and Tweet data models</span>
<span class="jac-keyword">node</span> <span class="jac-node">Profile</span> {
    <span class="jac-keyword">has</span> <span class="jac-variable">username</span>: <span class="jac-keyword">str</span> = <span class="jac-string">""</span>;

    <span class="jac-keyword">can</span> <span class="jac-function">update</span> <span class="jac-keyword">with</span> <span class="jac-variable">update_profile</span> <span class="jac-keyword">entry</span>;
    <span class="jac-keyword">can</span> <span class="jac-function">follow</span> <span class="jac-keyword">with</span> <span class="jac-variable">follow_request</span> <span class="jac-keyword">entry</span>;
}

<span class="jac-keyword">node</span> <span class="jac-node">Tweet</span> {
    <span class="jac-keyword">has</span> <span class="jac-variable">content</span>: <span class="jac-keyword">str</span>;
    <span class="jac-keyword">has</span> <span class="jac-variable">created_at</span>: <span class="jac-keyword">str</span> = <span class="jac-function">datetime.datetime.now</span>().<span class="jac-function">strftime</span>(<span class="jac-string">"%Y-%m-%d %H:%M:%S"</span>);

<<<<<<< HEAD
    <span class="jac-keyword">can</span> <span class="jac-function">create</span> <span class="jac-keyword">with</span> <span class="jac-keyword">entry</span> {
        <span class="jac.comment"># Automatic validation & persistence</span>
        <span class="jac-variable">user</span> = <span class="jac-variable">root</span> <span class="jac-operator">++></span> <span class="jac-node">User</span>(
            <span class="jac-variable">id</span>=<span class="jac-function">uuid4</span>(),
            <span class="jac-variable">username</span>=<span class="jac-variable">self</span>.<span class="jac-variable">username</span>,
            <span class="jac-variable">email</span>=<span class="jac-variable">self</span>.<span class="jac-variable">email</span>
        );

        <span class="jac-keyword">report</span> {
            <span class="jac-string">"success"</span>: <span class="jac-keyword">true</span>,
            <span class="jac.string">"user_id"</span>: <span class="jac-variable">user</span>.<span class="jac-variable">id</span>,
            <span class="jac.string">"message"</span>: <span class="jac.string">"User created! 🎉"</span>
        };
    }
=======
    <span class="jac-keyword">can</span> <span class="jac-function">like_tweet</span> <span class="jac-keyword">with</span> <span class="jac-variable">like_tweet</span> <span class="jac-keyword">entry</span>;
    <span class="jac-keyword">can</span> <span class="jac-function">comment</span> <span class="jac-keyword">with</span> <span class="jac-variable">comment_tweet</span> <span class="jac-keyword">entry</span>;
}

<span class="jac-keyword">edge</span> <span class="jac-edge">Follow</span> {}
<span class="jac-keyword">edge</span> <span class="jac-edge">Post</span> {}

<span class="jac-comment"># User profile walker</span>
<span class="jac-keyword">walker</span> <span class="jac-walker">visit_profile</span> {
    <span class="jac-keyword">can</span> <span class="jac-function">visit_profile</span> <span class="jac-keyword">with</span> <span class="jac-keyword">root</span> <span class="jac-keyword">entry</span>;
}

<span class="jac-comment"># Tweet creation</span>
<span class="jac-keyword">walker</span> <span class="jac-walker">create_tweet</span>(<span class="jac-walker">visit_profile</span>) {
    <span class="jac-keyword">has</span> <span class="jac-variable">content</span>: <span class="jac-keyword">str</span>;
    <span class="jac-keyword">can</span> <span class="jac-function">tweet</span> <span class="jac-keyword">with</span> <span class="jac-node">Profile</span> <span class="jac-keyword">entry</span>;
>>>>>>> af0d52ae
}

<span class="jac-comment"># Feed generator</span>
<span class="jac-keyword">walker</span> <span class="jac-walker">load_feed</span>(<span class="jac-walker">visit_profile</span>) {
    <span class="jac-keyword">has</span> <span class="jac-variable">results</span>: <span class="jac-keyword">list</span> = [];
    <span class="jac-keyword">can</span> <span class="jac-function">load</span> <span class="jac-keyword">with</span> <span class="jac-node">Profile</span> <span class="jac-keyword">entry</span>;
}

<span class="jac-keyword">with</span> <span class="jac-keyword">entry</span> {
    <span class="jac-comment"># Simulate users and tweets</span>
    <span class="jac-variable">alice</span> = <span class="jac-node">Profile</span>(<span class="jac-variable">username</span>=<span class="jac-string">"alice"</span>);
    <span class="jac-variable">bob</span> = <span class="jac-node">Profile</span>(<span class="jac-variable">username</span>=<span class="jac-string">"bob"</span>);

    <span class="jac-comment"># Alice follows Bob</span>
    <span class="jac-variable">alice</span> <span class="jac-operator">+>:</span><span class="jac-edge">Follow</span><span class="jac-operator">:+></span> <span class="jac-variable">bob</span>;

    <span class="jac-comment"># Bob posts a tweet</span>
    <span class="jac-variable">tweet</span> = <span class="jac-node">Tweet</span>(<span class="jac-variable">content</span>=<span class="jac-string">"Hello from LittleX!"</span>);
    <span class="jac-variable">bob</span> <span class="jac-operator">+>:</span><span class="jac-edge">Post</span><span class="jac-operator">:+></span> <span class="jac-variable">tweet</span>;

    <span class="jac-function">print</span>(<span class="jac-string">"✅ LittleX platform initialized!"</span>);
    <span class="jac-function">print</span>(<span class="jac_string">f"👤 Users: {alice.username}, {bob.username}"</span>);
    <span class="jac-function">print</span>(<span class="jac_string">f"🐦 Latest tweet: {tweet.content}"</span>);
}`,
                    output: [
                        { type: 'info', text: '🚀 Initializing LittleX social platform...' },
                        { type: 'info', text: '👤 Creating user profiles...' },
                        { type: 'info', text: '🔗 Establishing follow relationship...' },
                        { type: 'info', text: '📝 Creating tweet...' },
                        { type: 'success', text: '✅ LittleX platform initialized!' },
                        { type: 'success', text: '👤 Users: alice, bob' },
                        { type: 'success', text: '🐦 Latest tweet: Hello from LittleX!' },
                        { type: 'info', text: '💾 Graph database ready for more social connections!' }
                    ]
                }
            };

            // Enhanced demo functionality with fake execution
            const demoTabs = document.querySelectorAll('.demo-tab');
            const demoCode = document.getElementById('demo-code');
            const demoOutput = document.getElementById('demo-output');
            let currentDemo = 'mtllm';

            function showDemo(demoKey) {
                currentDemo = demoKey;
                const demo = demoData[demoKey];

                // Update active tab
                demoTabs.forEach(tab => {
                    tab.classList.remove('active');
                    if (tab.dataset.demo === demoKey) {
                        tab.classList.add('active');
                    }
                });

                // Animate code change
                demoCode.style.opacity = '0';
                demoCode.style.transform = 'translateY(10px)';

                setTimeout(() => {
                    demoCode.innerHTML = `<pre><code>${demo.code}</code></pre>`;
                    demoCode.style.opacity = '1';
                    demoCode.style.transform = 'translateY(0)';

                    // Clear output
                    demoOutput.innerHTML = '<div class="output-line info-line">Click "Run" to execute this program ▶️</div>';
                }, 300);
            }

            function showOutput(outputLines) {
                demoOutput.innerHTML = '';

                outputLines.forEach((line, index) => {
                    setTimeout(() => {
                        const outputLine = document.createElement('div');
                        outputLine.className = `output-line ${line.type}-line`;
                        outputLine.textContent = line.text;
                        demoOutput.appendChild(outputLine);

                        // Auto-scroll to bottom
                        demoOutput.scrollTop = demoOutput.scrollHeight;
                    }, index * 400);
                });
            }

            // Enhanced fake execution
            window.runCurrentDemo = function () {
                const demo = demoData[currentDemo];
                const codePanel = demoCode.parentElement;
                const indicator = document.createElement('div');
                indicator.className = 'execution-indicator active';
                indicator.textContent = 'EXECUTING';
                codePanel.appendChild(indicator);

                // Add executing class
                demoCode.classList.add('executing');

                // Show execution start
                demoOutput.innerHTML = '<div class="output-line info-line">🔄 Compiling Jac program...</div>';

                setTimeout(() => {
                    demoOutput.innerHTML += '<div class="output-line info-line">✅ Compilation successful</div>';
                }, 800);

                setTimeout(() => {
                    demoOutput.innerHTML += '<div class="output-line info-line">🚀 Executing program...</div>';
                }, 1200);

                setTimeout(() => {
                    // Remove execution indicator
                    indicator.remove();
                    demoCode.classList.remove('executing');

                    // Show actual output
                    demoOutput.innerHTML = '';
                    showOutput(demo.output);
                }, 1800);
            };

            demoTabs.forEach(tab => {
                tab.addEventListener('click', () => {
                    showDemo(tab.dataset.demo);
                });
            });

            // Initialize first demo
            showDemo('mtllm');

            // FIXED: Carousel functionality
            function initCarousel(carouselId, prevBtnId, nextBtnId, indicatorsId) {
                const carousel = document.getElementById(carouselId);
                const wrapper = carousel.querySelector('.carousel-wrapper');
                const prevBtn = document.getElementById(prevBtnId);
                const nextBtn = document.getElementById(nextBtnId);
                const indicators = document.getElementById(indicatorsId);
                const indicatorElements = indicators.querySelectorAll('.indicator');

                let currentSlide = 0;
                const totalSlides = wrapper.children.length;

                function updateCarousel() {
                    const translateX = -currentSlide * 100;
                    wrapper.style.transform = `translateX(${translateX}%)`;

                    // Update indicators
                    indicatorElements.forEach((indicator, index) => {
                        indicator.classList.toggle('active', index === currentSlide);
                    });

                    // Update button states
                    prevBtn.disabled = currentSlide === 0;
                    nextBtn.disabled = currentSlide === totalSlides - 1;
                }

                function nextSlide() {
                    if (currentSlide < totalSlides - 1) {
                        currentSlide++;
                        updateCarousel();
                    }
                }

                function prevSlide() {
                    if (currentSlide > 0) {
                        currentSlide--;
                        updateCarousel();
                    }
                }

                function goToSlide(index) {
                    currentSlide = index;
                    updateCarousel();
                }

                // Event listeners
                prevBtn.addEventListener('click', prevSlide);
                nextBtn.addEventListener('click', nextSlide);

                indicatorElements.forEach((indicator, index) => {
                    indicator.addEventListener('click', () => goToSlide(index));
                });

                // Auto-play functionality
                let autoPlayInterval;

                function startAutoPlay() {
                    autoPlayInterval = setInterval(() => {
                        if (currentSlide < totalSlides - 1) {
                            nextSlide();
                        } else {
                            currentSlide = 0;
                            updateCarousel();
                        }
                    }, 4000);
                }

                function stopAutoPlay() {
                    clearInterval(autoPlayInterval);
                }

                // Start auto-play and pause on hover
                startAutoPlay();
                carousel.addEventListener('mouseenter', stopAutoPlay);
                carousel.addEventListener('mouseleave', startAutoPlay);

                // Initialize
                updateCarousel();

                // Touch/swipe support for mobile
                let startX = 0;
                let currentX = 0;
                let isDragging = false;

                carousel.addEventListener('touchstart', (e) => {
                    startX = e.touches[0].clientX;
                    isDragging = true;
                    stopAutoPlay();
                });

                carousel.addEventListener('touchmove', (e) => {
                    if (!isDragging) return;
                    currentX = e.touches[0].clientX;
                });

                carousel.addEventListener('touchend', () => {
                    if (!isDragging) return;
                    isDragging = false;

                    const deltaX = startX - currentX;
                    if (Math.abs(deltaX) > 50) {
                        if (deltaX > 0) {
                            nextSlide();
                        } else {
                            prevSlide();
                        }
                    }

                    startAutoPlay();
                });
            }

            // Initialize carousels
            initCarousel('getting-started-carousel', 'prev-getting-started', 'next-getting-started', 'indicators-getting-started');
            initCarousel('features-carousel', 'prev-features', 'next-features', 'indicators-features');

            // Scroll animations
            const observerOptions = {
                threshold: 0.1,
                rootMargin: '0px 0px -50px 0px'
            };

            const observer = new IntersectionObserver((entries) => {
                entries.forEach(entry => {
                    if (entry.isIntersecting) {
                        entry.target.classList.add('visible');

                        // Animate stats
                        if (entry.target.classList.contains('animated-stat')) {
                            const statNumber = entry.target.querySelector('.stat-number');
                            const targetValue = parseInt(statNumber.dataset.count);
                            animateCount(statNumber, targetValue);
                        }
                    }
                });
            }, observerOptions);

            // Observe all animate-on-scroll elements
            document.querySelectorAll('.animate-on-scroll, .animated-stat').forEach(el => {
                observer.observe(el);
            });

            // Animated counting
            function animateCount(element, target) {
                let current = 0;
                const increment = target / 60;
                const timer = setInterval(() => {
                    current += increment;
                    if (current >= target) {
                        element.textContent = target;
                        clearInterval(timer);
                    } else {
                        element.textContent = Math.floor(current);
                    }
                }, 30);
            }

            // Enhanced feature card interactions
            document.querySelectorAll('.feature-card').forEach(card => {
                card.addEventListener('mouseenter', () => {
                    const icon = card.querySelector('.feature-icon');
                    icon.style.animation = 'bounce 0.6s ease';
                });

                card.addEventListener('mouseleave', () => {
                    const icon = card.querySelector('.feature-icon');
                    icon.style.animation = '';
                });
            });

            // Add bounce keyframes
            const style = document.createElement('style');
            style.textContent = `
                @keyframes bounce {
                    0%, 20%, 60%, 100% { transform: translateY(0) scale(1); }
                    40% { transform: translateY(-10px) scale(1.1); }
                    80% { transform: translateY(-5px) scale(1.05); }
                }
            `;
            document.head.appendChild(style);

            // Fetch GitHub stars and forks dynamically
            fetch('https://api.github.com/repos/jaseci-labs/jaseci')
                .then(response => response.json())
                .then(data => {
                    document.getElementById('github-stars').textContent = data.stargazers_count;
                    document.getElementById('github-forks').textContent = data.forks_count;
                })
                .catch(() => {
                    document.getElementById('github-stars').textContent = 'N/A';
                    document.getElementById('github-forks').textContent = 'N/A';
                });
        });
    </script>
</body>

</html><|MERGE_RESOLUTION|>--- conflicted
+++ resolved
@@ -1981,22 +1981,6 @@
     <span class="jac-keyword">has</span> <span class="jac-variable">content</span>: <span class="jac-keyword">str</span>;
     <span class="jac-keyword">has</span> <span class="jac-variable">created_at</span>: <span class="jac-keyword">str</span> = <span class="jac-function">datetime.datetime.now</span>().<span class="jac-function">strftime</span>(<span class="jac-string">"%Y-%m-%d %H:%M:%S"</span>);
 
-<<<<<<< HEAD
-    <span class="jac-keyword">can</span> <span class="jac-function">create</span> <span class="jac-keyword">with</span> <span class="jac-keyword">entry</span> {
-        <span class="jac.comment"># Automatic validation & persistence</span>
-        <span class="jac-variable">user</span> = <span class="jac-variable">root</span> <span class="jac-operator">++></span> <span class="jac-node">User</span>(
-            <span class="jac-variable">id</span>=<span class="jac-function">uuid4</span>(),
-            <span class="jac-variable">username</span>=<span class="jac-variable">self</span>.<span class="jac-variable">username</span>,
-            <span class="jac-variable">email</span>=<span class="jac-variable">self</span>.<span class="jac-variable">email</span>
-        );
-
-        <span class="jac-keyword">report</span> {
-            <span class="jac-string">"success"</span>: <span class="jac-keyword">true</span>,
-            <span class="jac.string">"user_id"</span>: <span class="jac-variable">user</span>.<span class="jac-variable">id</span>,
-            <span class="jac.string">"message"</span>: <span class="jac.string">"User created! 🎉"</span>
-        };
-    }
-=======
     <span class="jac-keyword">can</span> <span class="jac-function">like_tweet</span> <span class="jac-keyword">with</span> <span class="jac-variable">like_tweet</span> <span class="jac-keyword">entry</span>;
     <span class="jac-keyword">can</span> <span class="jac-function">comment</span> <span class="jac-keyword">with</span> <span class="jac-variable">comment_tweet</span> <span class="jac-keyword">entry</span>;
 }
@@ -2013,7 +1997,6 @@
 <span class="jac-keyword">walker</span> <span class="jac-walker">create_tweet</span>(<span class="jac-walker">visit_profile</span>) {
     <span class="jac-keyword">has</span> <span class="jac-variable">content</span>: <span class="jac-keyword">str</span>;
     <span class="jac-keyword">can</span> <span class="jac-function">tweet</span> <span class="jac-keyword">with</span> <span class="jac-node">Profile</span> <span class="jac-keyword">entry</span>;
->>>>>>> af0d52ae
 }
 
 <span class="jac-comment"># Feed generator</span>
