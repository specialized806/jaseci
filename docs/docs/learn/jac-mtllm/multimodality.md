--- conflicted
+++ resolved
@@ -13,16 +13,9 @@
 MTLLM can handle images as inputs. You can provide an image as input to the MTLLM Function or Method using the `Image` format of mtllm. Here is an example of how you can provide an image as input to the MTLLM Function or Method:
 
 ```jac
-<<<<<<< HEAD
 import from mtllm.llm { Model, Image }
 
 glob llm = Model(model_name="gpt-4o");
-=======
-import from mtllm.llm {Model}
-import from mtllm.types {Image, Text}
-
-glob llm = Model(model_name="gpt-4o-mini");
->>>>>>> 78ed93f6
 
 'Personality of the Person'
 enum Personality {
@@ -30,9 +23,9 @@
    EXTROVERT = "Extrovert"
 }
 
-<<<<<<< HEAD
 sem Personality.INTROVERT = 'Person who is shy and reticent';
 sem Personality.EXTROVERT = 'Person who is outgoing and socially confident';
+
 
 
 obj Person {
@@ -42,15 +35,6 @@
 }
 
 def get_person_info(img: Image) -> Person by llm();
-=======
-obj Person {
-    has full_name: str,
-        year_of_death: str,
-        personality: Personality;
-}
-
-def get_person_info(image_content: Image) -> Person by llm();
->>>>>>> 78ed93f6
 
 with entry {
     image = Image("photo.jpg");
@@ -60,12 +44,8 @@
 ```
 
 Input Image (person.png):
-<<<<<<< HEAD
 ![person.png](https://rarehistoricalphotos.com/wp-content/uploads/2022/06/albert-einstein-tongue-3.webp)
 
-=======
-![person.png](../../assets/photo.jpg)
->>>>>>> 78ed93f6
 
 ??? example "Output"
     Person(full_name='Albert Einstein', yod=1955, personality=Personality.INTROVERT)
