# Release Notes

This document provides a summary of new features, improvements, and bug fixes in each version of Jac and Jaseci. For details on changes that might require updates to your existing code, please refer to the [Breaking Changes](./breaking_changes.md) page.

## jaclang 0.8.8 / jac-cloud 0.2.8 / byllm 0.4.3 (Unreleased)

<<<<<<< HEAD
- **Jac Import of Python Files**: This upgrade allows Python files in the current working directory to be imported using the Jac import system by running `export JAC_PYFILE_RAISE=true`. To extend Jac import functionality to all Python files, including those in site-packages, developers can enable it by running `export JAC_PYFILE_RAISE_ALL=true`.
=======
- **Support Positional-Only Parameters in Function Signatures**: Positional-only parameters were not being captured in function signatures during `py2jac`. (Ex: `def func(a, b, /, c): ...`)
>>>>>>> 663a95ff
- **Consistent Jac Code Execution**: Fixed an issue allowing Jac code to be executed both as a standalone program and as an application. Running `jac run` now executes the `main()` function, while `jac serve` launches the application without invoking `main()`.

## jaclang 0.8.7 / jac-cloud 0.2.7 / byllm 0.4.2 (Latest Release)

- **byLLM transition**: MTLLM has been transitioned to byLLM and PyPi package is renamed to `byllm`. Github actions are changed to push byllm PyPi. Alongside an mtllm PyPi will be pushed which installs latest `byllm` and produces a deprecation warning when imported as `mtllm`.
- **Fix `jac run same_name_of_jac.py`**- there was a bug which only runs jac file if both jac and python files were having same name. It was fixed so that developers run python files which has same name as jac with `jac run` command. (Ex: `jac run example.jac`, `jac run example.py`)
- **Fix `jac run pythonfile.py` bugs**: Few bugs such as `init` is not found, `SubTag` ast node issue, are fixed. So that developers can run `jac run` of python files without these issues.
- **Fix `lambda self injection in abilities`**: Removed unintended `self` parameter in lambdas declared inside abilities/methods.
- **Fix `jac2py lambda annotations`**: Stripped type annotations from lambda parameters during jac2py conversion to ensure valid Python output while keeping them in Jac AST for type checking.
- **byLLM Feature Methods as Tools**: byLLM now supports adding methods of classes as tools for the llm using such as `tools=[ToolHolder.tool]`

- **TypeChecker Diagnostics**: Introduced type checking capabilities to catch errors early and improve code quality! The new type checker pass provides static analysis including:
  - **Type Annotation Validation**: Checks explicit type annotations in variable assignments for type mismatches
  - **Type Inference**: Simple type inference for assignments with validation against declared types
  - **Member Access Type Checking**: Type checking for member access patterns (e.g., `obj.field.subfield`)
  - **Import Symbol Type Checking**: Type inference for imported symbols (Basic support)
  - **Function Call Return Type Validation**: Return type checking for function calls (parameter validation not yet supported)
  - **Magic Method Support**: Type checking for special methods like `__call__`, `__add__`, `__mul__`
  - **Binary Operation Type Checking**: Operator type validation with simple custom operator support
  - **Class Instantiation**: Type checking for class constructor calls and member access
  - **Cyclic Symbol Detection**: Detection of self-referencing variable assignments
  - **Missing Import Detection**: Detection of imports from non-existent modules

  Type errors now appear in the Jac VS Code extension (VSCE) with error highlighting during editing.

- **VSCE Semantic Token Refresh Optimization**: Introduced a debounce mechanism for semantic token refresh in the Jac Language Server, significantly improving editor responsiveness:
  - Reduces redundant deep checks during rapid file changes
  - Optimizes semantic token updates for smoother editing experience

- **Windows LSP Improvements**: Fixed an issue where outdated syntax and type errors persisted on Windows. Now, only current errors are displayed

## jaclang 0.8.6 / jac-cloud 0.2.6 / byllm 0.4.1

- **byLLM transition**: MTLLM has been transitioned to byLLM and PyPi package is renamed to `byllm`. Github actions are changed to push byllm PyPi. Alongside an mtllm PyPi will be pushed which installs latest `byllm` and produces a deprecation warning when imported as `mtllm`.

## jaclang 0.8.5 / jac-cloud 0.2.5 / mtllm 0.4.0

- **Jac Cloud Hot Reload**: Introduced the ability to enable development mode like uvicorn by adding `--reload` in `jac serve`. This supports targetting specific directories by using `--watch path/to/dir1,path/to/dir2` (comma separated).
- **Dynamic Runtime Walker Endpoint**: Fixes auto-generated endpoints for walkers created at runtime.
- **Removed LLM Override**: `function_call() by llm()` has been removed as it was introduce ambiguity in the grammer with LALR(1) shift/reduce error. This feature will be reintroduced in a future release with a different syntax.
- **Enhanced Python File Support**: The `jac run` command now supports direct execution of `.py` files, expanding interoperability between Python and Jac environments.
- **Jac-Streamlit Plugin**: Introduced comprehensive Streamlit integration for Jac applications with two new CLI commands:
  - `jac streamlit` - Run Streamlit applications written in Jac directly from `.jac` files
  - `jac dot_view` - Visualize Jac graph structures in interactive Streamlit applications with both static (pygraphviz)
- **Improved Windows Compatibility**: Fixed file encoding issues that previously caused `UnicodeDecodeError` on Windows systems, ensuring seamless cross-platform development.
- **Jac Clouds Traverse API**: Introduced the ability to traverse graph. This API support control of the following:
  - source - Starting node/edge. Defaults to root
  - detailed - If response includes archetype context. Defaults to False
  - depth - how deep the traversal from source. Count includes edges. Defaults to 1
  - node_types - Node filter by name. Defaults to no filter
  - edge_types - Edge filter by name. Defaults to no filter
- **Dedicated Memory commit interface.**: Introduced the interface to commit memory to db at runtime. Previously, we only have it on jac-cloud but we generalized it and support it for both jac and jac-cloud.

- **Fixed CFG inaccuracies**: Fixed issues when handling If statements with no Else body where the else edge was not captured in the CFG (as a NOOP) causing a missing branch on the CFG of the UniiR. Also fixed inaccuracies when terminating CFG branches where return statements and HasVariables had unexpected outgoing edges which are now being removed. However, the return still keeps connected to following code which are in the same scope(body) which are dead-code.

- **CFG print tool for CLI**: The CFG for a given program can be printed as a dot graph by running `jac tool ir cfg. filename.jac` CLI command.

## jaclang 0.8.4 / jac-cloud 0.2.4 / mtllm 0.3.9

- **Support Spawning a Walker with List of Nodes and Edges**: Introduced the ability to spawn a walker on a list of nodes and edges. This feature enables initiating traversal across multiple graph elements simultaneously, providing greater flexibility and efficiency in handling complex graph structures.
- **save(...) should not override root in runtime**: The previous version bypassed access validation because the target archetype root was overridden by the current root, simulating ownership of the archetype.
- **Support Custom Access Validation**: Introduced the ability to override access validation. `Node`/`Edge` can override `__jac_access__` reserved function (`builtin`) to have a different way of validating access. Either you cross-check it by current attribute, check from db or global vars or by just returning specific access level. [PR#1524](https://github.com/jaseci-labs/jaseci/pull/1524)
- **Get all Root Builtin Method**: Introduced `allroots` builtin method to get all the roots available in the memory. Developers can get all the roots in the memory/ database by calling `allroots()` method.
- **Permission Update Builtin Methods**: Introduced `grant`, `revoke` builtin methods, `NoPerm`, `ReadPerm`, `ConnectPerm`, `WritePerm` builtin enums, to give the permission to a node or revoke the permission. Developers can use them by calling `grant(node_1, ConnectPerm)` or `revoke(node_1)` method.
- **`jac create_system_admin` cli now support local db**: `DATABASE_HOST` are now not required when creating system admin.

- **Bug fix on supporting while loop with else part**: Now we are supporting while loop with else part.

## jaclang 0.8.3 / jac-cloud 0.2.3 / mtllm 0.3.8

- **Semantic Strings**: Introduced `sem` strings to attach natural language descriptions to code elements like functions, classes, and parameters. These semantic annotations can be used by Large Language Models (LLMs) to enable intelligent, AI-powered code generation and execution. (mtllm)
- **LLM Function Overriding**: Introduced the ability to override any regular function with an LLM-powered implementation at runtime using the `function_call() by llm()` syntax. This allows for dynamic, on-the-fly replacement of function behavior with generative models. (mtllm)
- **JacMachine Interface Reorganization**: The machine and interface have been refactored to maintain a shared global state—similar to Python's `sys.modules`—removing the need to explicitly pass execution context and dramatically improving performance.
- **Async Walker Support**: Introduced comprehensive async walker functionality that brings Python's async/await paradigm to object-spatial programming. Async walkers enable non-blocking spawns during graph traversal, allowing for concurrent execution of multiple walkers and efficient handling of I/O-bound operations.
- **Native Jac Imports**: Native import statements can now be used to import Jac modules seamlessly into python code, eliminating the need to use `_.jac_import()`.
- **Unicode String Literal Support**: Fixed unicode character handling in string literals. Unicode characters like "✓", "○", emojis, and other international characters are now properly preserved during compilation instead of being corrupted into byte sequences.
- **Removed Ignore Statements**: The `ignore` keyword and ignore statements have been removed as this functionality can be achieved more elegantly by modifying path collection expressions directly in visit statements.

## jaclang 0.8.1 / jac-cloud 0.2.1 / mtllm 0.3.6

- **Function Renaming**: The `dotgen` built-in function has been renamed to `printgraph`. This change aims to make the function's purpose clearer, as `printgraph` more accurately reflects its action of outputting graph data. It can output in DOT format and also supports JSON output via the `as_json=True` parameter. Future enhancements may include support for other formats like Mermaid.
- **Queue Insertion Index for Visit Statements**: Visit statements now support queue insertion indices (e.g., `visit:0: [-->]` for depth-first, `visit:-1: [-->]` for breadth-first) that control where new destinations are inserted in the walker's traversal queue. Any positive or negative index can be used, enabling fine-grained control over traversal patterns and supporting complex graph algorithms beyond simple depth-first or breadth-first strategies.
- **Edge Ability Execution Semantics**: Enhanced edge traversal behavior with explicit edge references. By default, `[-->]` returns connected nodes, while `[edge -->]` returns edge objects. When walkers visit edges explicitly using `visit [edge -->]`, abilities are executed on both the edge and its connected node. Additionally, spawning a walker on an edge automatically queues both the edge and its target node for processing, ensuring complete traversal of the topological structure.
- **Jac Imports Execution**: Jac imports (`Jac.jac_import`) now run in a Python-like interpreter mode by default. Full compilation with dependency inclusion can only occur when explicitly calling `compile` from the `JacProgram` object.
- **Concurrent Execution with `flow` and `wait`**: Introduced `flow` and `wait` keywords for concurrent expressions. `flow` initiates parallel execution of expressions, and `wait` synchronizes these parallel operations. This enables efficient parallel processing and asynchronous operations directly within Jac with separate (and better) semantics than python's async/await.

## Version 0.8.0

- **`impl` Keyword for Implementation**: Introduced the `impl` keyword for a simpler, more explicit way to implement abilities and methods for objects, nodes, edges, and other types, replacing the previous colon-based syntax.
- **Updated Inheritance Syntax**: Changed the syntax for specifying inheritance from colons to parentheses (e.g., `obj Car(Vehicle)`) for better alignment with common object-oriented programming languages.
- **`def` Keyword for Functions**: The `def` keyword is now used for traditional Python-like functions and methods, while `can` is reserved for object-spatial abilities.
- **`visitor` Keyword**: Introduced the `visitor` keyword to reference the walker context within nodes/edges, replacing the ambiguous use of `here` in such contexts. `here` is now used only in walker abilities to reference the current node/edge.
- **Lambda Syntax Update**: The lambda syntax has been updated from `with x: int can x;` to `lambda x: int: x * x;`, aligning it more closely with Python's lambda syntax.
- **Object-Spatial Arrow Notation Update**: Typed arrow notations `-:MyEdge:->` and `+:MyEdge:+>` are now `->:MyEdge:->` and `+>:MyEdge:+>` respectively, to avoid conflicts with Python-style list slicing.
- **Import `from` Syntax Update**: The syntax for importing specific modules from a package now uses curly braces (e.g., `import from utils { helper, math_utils }`) for improved clarity.
- **Auto-Resolved Imports**: Removed the need for explicit language annotations (`:py`, `:jac`) in import statements; the compiler now automatically resolves imports.
- **Permission API Renaming**: The `Jac.restrict` and `Jac.unrestrict` interfaces have been renamed to `Jac.perm_revoke` and `Jac.perm_grant` respectively, for better clarity on their actions.<|MERGE_RESOLUTION|>--- conflicted
+++ resolved
@@ -4,11 +4,8 @@
 
 ## jaclang 0.8.8 / jac-cloud 0.2.8 / byllm 0.4.3 (Unreleased)
 
-<<<<<<< HEAD
 - **Jac Import of Python Files**: This upgrade allows Python files in the current working directory to be imported using the Jac import system by running `export JAC_PYFILE_RAISE=true`. To extend Jac import functionality to all Python files, including those in site-packages, developers can enable it by running `export JAC_PYFILE_RAISE_ALL=true`.
-=======
 - **Support Positional-Only Parameters in Function Signatures**: Positional-only parameters were not being captured in function signatures during `py2jac`. (Ex: `def func(a, b, /, c): ...`)
->>>>>>> 663a95ff
 - **Consistent Jac Code Execution**: Fixed an issue allowing Jac code to be executed both as a standalone program and as an application. Running `jac run` now executes the `main()` function, while `jac serve` launches the application without invoking `main()`.
 
 ## jaclang 0.8.7 / jac-cloud 0.2.7 / byllm 0.4.2 (Latest Release)
