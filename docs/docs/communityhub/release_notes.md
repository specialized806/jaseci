# Release Notes

This document provides a summary of new features, improvements, and bug fixes in each version of Jac and Jaseci. For details on changes that might require updates to your existing code, please refer to the [Breaking Changes](./breaking_changes.md) page.

## jaclang 0.8.7 / jac-cloud 0.2.7 / byllm 0.4.2 (Unreleased)

<<<<<<< HEAD
## jaclang 0.8.6 / jac-cloud 0.2.6 / byllm 0.4.1
=======
- **byLLM transition**: MTLLM has been transitioned to byLLM and PyPi package is renamed to `byllm`. Github actions are changed to push byllm PyPi. Alongside an mtllm PyPi will be pushed which installs latest `byllm` and produces a deprecation warning when imported as `mtllm`.
- **Fix `jac run same_name_of_jac.py`**- there was a bug which only runs jac file if both jac and python files were having same name. It was fixed so that developers run python files which has same name as jac with `jac run` command. (Ex: `jac run example.jac`, `jac run example.py`)
- **Fix `jac run pythonfile.py` bugs**: Few bugs such as `init` is not found, `SubTag` ast node issue, are fixed. So that developers can run `jac run` of python files without these issues.
>>>>>>> a24f9043

- **byLLM transition**: MTLLM has been transitioned to byLLM and PyPi package is renamed to `byllm`. Github actions are changed to push byllm PyPi. Alongside an mtllm PyPi will be pushed which installs latest `byllm` and produces a deprecation warning when imported as `mtllm`.

## jaclang 0.8.5 / jac-cloud 0.2.5 / mtllm 0.4.0

- **Jac Cloud Hot Reload**: Introduced the ability to enable development mode like uvicorn by adding `--reload` in `jac serve`. This supports targetting specific directories by using `--watch path/to/dir1,path/to/dir2` (comma separated).
- **Dynamic Runtime Walker Endpoint**: Fixes auto-generated endpoints for walkers created at runtime.
- **Removed LLM Override**: `function_call() by llm()` has been removed as it was introduce ambiguity in the grammer with LALR(1) shift/reduce error. This feature will be reintroduced in a future release with a different syntax.
- **Enhanced Python File Support**: The `jac run` command now supports direct execution of `.py` files, expanding interoperability between Python and Jac environments.
- **Jac-Streamlit Plugin**: Introduced comprehensive Streamlit integration for Jac applications with two new CLI commands:
  - `jac streamlit` - Run Streamlit applications written in Jac directly from `.jac` files
  - `jac dot_view` - Visualize Jac graph structures in interactive Streamlit applications with both static (pygraphviz)
- **Improved Windows Compatibility**: Fixed file encoding issues that previously caused `UnicodeDecodeError` on Windows systems, ensuring seamless cross-platform development.
- **Jac Clouds Traverse API**: Introduced the ability to traverse graph. This API support control of the following:
  - source - Starting node/edge. Defaults to root
  - detailed - If response includes archetype context. Defaults to False
  - depth - how deep the traversal from source. Count includes edges. Defaults to 1
  - node_types - Node filter by name. Defaults to no filter
  - edge_types - Edge filter by name. Defaults to no filter
- **Dedicated Memory commit interface.**: Introduced the interface to commit memory to db at runtime. Previously, we only have it on jac-cloud but we generalized it and support it for both jac and jac-cloud.

- **Fixed CFG inaccuracies**: Fixed issues when handling If statements with no Else body where the else edge was not captured in the CFG (as a NOOP) causing a missing branch on the CFG of the UniiR. Also fixed inaccuracies when terminating CFG branches where return statements and HasVariables had unexpected outgoing edges which are now being removed. However, the return still keeps connected to following code which are in the same scope(body) which are dead-code.

- **CFG print tool for CLI**: The CFG for a given program can be printed as a dot graph by running `jac tool ir cfg. filename.jac` CLI command.

## jaclang 0.8.4 / jac-cloud 0.2.4 / mtllm 0.3.9

- **Support Spawning a Walker with List of Nodes and Edges**: Introduced the ability to spawn a walker on a list of nodes and edges. This feature enables initiating traversal across multiple graph elements simultaneously, providing greater flexibility and efficiency in handling complex graph structures.
- **save(...) should not override root in runtime**: The previous version bypassed access validation because the target archetype root was overridden by the current root, simulating ownership of the archetype.
- **Support Custom Access Validation**: Introduced the ability to override access validation. `Node`/`Edge` can override `__jac_access__` reserved function (`builtin`) to have a different way of validating access. Either you cross-check it by current attribute, check from db or global vars or by just returning specific access level. [PR#1524](https://github.com/jaseci-labs/jaseci/pull/1524)
- **Get all Root Builtin Method**: Introduced `allroots` builtin method to get all the roots available in the memory. Developers can get all the roots in the memory/ database by calling `allroots()` method.
- **Permission Update Builtin Methods**: Introduced `grant`, `revoke` builtin methods, `NoPerm`, `ReadPerm`, `ConnectPerm`, `WritePerm` builtin enums, to give the permission to a node or revoke the permission. Developers can use them by calling `grant(node_1, ConnectPerm)` or `revoke(node_1)` method.
- **`jac create_system_admin` cli now support local db**: `DATABASE_HOST` are now not required when creating system admin.

- **Bug fix on supporting while loop with else part**: Now we are supporting while loop with else part.

## jaclang 0.8.3 / jac-cloud 0.2.3 / mtllm 0.3.8

- **Semantic Strings**: Introduced `sem` strings to attach natural language descriptions to code elements like functions, classes, and parameters. These semantic annotations can be used by Large Language Models (LLMs) to enable intelligent, AI-powered code generation and execution. (mtllm)
- **LLM Function Overriding**: Introduced the ability to override any regular function with an LLM-powered implementation at runtime using the `function_call() by llm()` syntax. This allows for dynamic, on-the-fly replacement of function behavior with generative models. (mtllm)
- **JacMachine Interface Reorganization**: The machine and interface have been refactored to maintain a shared global state—similar to Python's `sys.modules`—removing the need to explicitly pass execution context and dramatically improving performance.
- **Async Walker Support**: Introduced comprehensive async walker functionality that brings Python's async/await paradigm to object-spatial programming. Async walkers enable non-blocking spawns during graph traversal, allowing for concurrent execution of multiple walkers and efficient handling of I/O-bound operations.
- **Native Jac Imports**: Native import statements can now be used to import Jac modules seamlessly into python code, eliminating the need to use `_.jac_import()`.
- **Unicode String Literal Support**: Fixed unicode character handling in string literals. Unicode characters like "✓", "○", emojis, and other international characters are now properly preserved during compilation instead of being corrupted into byte sequences.
- **Removed Ignore Statements**: The `ignore` keyword and ignore statements have been removed as this functionality can be achieved more elegantly by modifying path collection expressions directly in visit statements.

## jaclang 0.8.1 / jac-cloud 0.2.1 / mtllm 0.3.6

- **Function Renaming**: The `dotgen` built-in function has been renamed to `printgraph`. This change aims to make the function's purpose clearer, as `printgraph` more accurately reflects its action of outputting graph data. It can output in DOT format and also supports JSON output via the `as_json=True` parameter. Future enhancements may include support for other formats like Mermaid.
- **Queue Insertion Index for Visit Statements**: Visit statements now support queue insertion indices (e.g., `visit:0: [-->]` for depth-first, `visit:-1: [-->]` for breadth-first) that control where new destinations are inserted in the walker's traversal queue. Any positive or negative index can be used, enabling fine-grained control over traversal patterns and supporting complex graph algorithms beyond simple depth-first or breadth-first strategies.
- **Edge Ability Execution Semantics**: Enhanced edge traversal behavior with explicit edge references. By default, `[-->]` returns connected nodes, while `[edge -->]` returns edge objects. When walkers visit edges explicitly using `visit [edge -->]`, abilities are executed on both the edge and its connected node. Additionally, spawning a walker on an edge automatically queues both the edge and its target node for processing, ensuring complete traversal of the topological structure.
- **Jac Imports Execution**: Jac imports (`Jac.jac_import`) now run in a Python-like interpreter mode by default. Full compilation with dependency inclusion can only occur when explicitly calling `compile` from the `JacProgram` object.
- **Concurrent Execution with `flow` and `wait`**: Introduced `flow` and `wait` keywords for concurrent expressions. `flow` initiates parallel execution of expressions, and `wait` synchronizes these parallel operations. This enables efficient parallel processing and asynchronous operations directly within Jac with separate (and better) semantics than python's async/await.

## Version 0.8.0

- **`impl` Keyword for Implementation**: Introduced the `impl` keyword for a simpler, more explicit way to implement abilities and methods for objects, nodes, edges, and other types, replacing the previous colon-based syntax.
- **Updated Inheritance Syntax**: Changed the syntax for specifying inheritance from colons to parentheses (e.g., `obj Car(Vehicle)`) for better alignment with common object-oriented programming languages.
- **`def` Keyword for Functions**: The `def` keyword is now used for traditional Python-like functions and methods, while `can` is reserved for object-spatial abilities.
- **`visitor` Keyword**: Introduced the `visitor` keyword to reference the walker context within nodes/edges, replacing the ambiguous use of `here` in such contexts. `here` is now used only in walker abilities to reference the current node/edge.
- **Lambda Syntax Update**: The lambda syntax has been updated from `with x: int can x;` to `lambda x: int: x * x;`, aligning it more closely with Python's lambda syntax.
- **Object-Spatial Arrow Notation Update**: Typed arrow notations `-:MyEdge:->` and `+:MyEdge:+>` are now `->:MyEdge:->` and `+>:MyEdge:+>` respectively, to avoid conflicts with Python-style list slicing.
- **Import `from` Syntax Update**: The syntax for importing specific modules from a package now uses curly braces (e.g., `import from utils { helper, math_utils }`) for improved clarity.
- **Auto-Resolved Imports**: Removed the need for explicit language annotations (`:py`, `:jac`) in import statements; the compiler now automatically resolves imports.
- **Permission API Renaming**: The `Jac.restrict` and `Jac.unrestrict` interfaces have been renamed to `Jac.perm_revoke` and `Jac.perm_grant` respectively, for better clarity on their actions.<|MERGE_RESOLUTION|>--- conflicted
+++ resolved
@@ -4,15 +4,11 @@
 
 ## jaclang 0.8.7 / jac-cloud 0.2.7 / byllm 0.4.2 (Unreleased)
 
-<<<<<<< HEAD
 ## jaclang 0.8.6 / jac-cloud 0.2.6 / byllm 0.4.1
-=======
+
 - **byLLM transition**: MTLLM has been transitioned to byLLM and PyPi package is renamed to `byllm`. Github actions are changed to push byllm PyPi. Alongside an mtllm PyPi will be pushed which installs latest `byllm` and produces a deprecation warning when imported as `mtllm`.
 - **Fix `jac run same_name_of_jac.py`**- there was a bug which only runs jac file if both jac and python files were having same name. It was fixed so that developers run python files which has same name as jac with `jac run` command. (Ex: `jac run example.jac`, `jac run example.py`)
 - **Fix `jac run pythonfile.py` bugs**: Few bugs such as `init` is not found, `SubTag` ast node issue, are fixed. So that developers can run `jac run` of python files without these issues.
->>>>>>> a24f9043
-
-- **byLLM transition**: MTLLM has been transitioned to byLLM and PyPi package is renamed to `byllm`. Github actions are changed to push byllm PyPi. Alongside an mtllm PyPi will be pushed which installs latest `byllm` and produces a deprecation warning when imported as `mtllm`.
 
 ## jaclang 0.8.5 / jac-cloud 0.2.5 / mtllm 0.4.0
 
