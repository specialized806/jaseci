# Release Notes

This document provides a summary of new features, improvements, and bug fixes in each version of Jac and Jaseci. For details on changes that might require updates to your existing code, please refer to the [Breaking Changes](./breaking_changes.md) page.


## jaclang 0.8.9 / jac-cloud 0.2.9 / byllm 0.4.4 (Unreleased)

- **Typed Context Blocks (OSP)**: Fully implemented typed context blocks (`-> NodeType { }` and `-> WalkerType { }`) for Object-Spatial Programming, enabling conditional code execution based on runtime types.
- **Triple Quoted F-String Support**: Added support for triple quoted f-strings in the language, enabling multi-line formatted strings with embedded expressions (e.g., `f"""Hello {name}"""`).
- **`is` Keyword for Semstrings**: Added support for using `is` as an alternative to `=` in semantic string declarations (e.g., `sem MyObject.value is "A value stored in MyObject"`).
- **Library Mode Interface**: Added new `jaclang.lib` module that provides a clean, user-friendly interface for accessing JacMachine functionality in library mode. This module auto-exposes all static methods from `JacMachineInterface` as module-level functions, making it easier to use Jac as a Python library.
- **New `jac2lib` CLI Command**: Introduced `jac2lib` command that generates cleaner Python code suitable for library use. Unlike `jac2py` which uses aliased imports (e.g., `_jl.Walker`), `jac2lib` generates direct imports from `jaclang.lib` (e.g., `from jaclang.lib import Walker`), producing more readable and maintainable Python output.
- **byLLM Plugin Interface Improved**: Enhanced the byLLM plugin interface with `get_mtir` function hook interface and refactored the `by` decorator to use the plugin system, improving integration and extensibility.
<<<<<<< HEAD
- **Clean generator expression within function calls**: Enhanced the grammar to support generator expressions without braces in a function call. And python to jac conversion will also make it clean.
=======
- **Support attribute pattern in Match Case**: With the latest bug fix, attribute pattern in match case is supported. Therefore developers use match case pattern like `case a.b.c`.
- **Py2Jac Empty File Support**: Added support for converting empty Python files to Jac code, ensuring the Py2Jac handles files with no content.
>>>>>>> e3ae0b6c

## jaclang 0.8.8 / jac-cloud 0.2.8 / byllm 0.4.3

- **Better Syntax Error Messages**: Initial improvements to syntax error diagnostics, providing clearer and more descriptive messages that highlight the location and cause of errors (e.g., `Missing semicolon`).
- **Check Statements Removed**: The `check` keyword has been removed from Jaclang. All testing functionality previously provided by `check` statements is now handled by `assert` statements within test blocks. Assert statements now behave differently depending on context: in regular code they raise `AssertionError` exceptions, while within `test` blocks they integrate with Jac's testing framework to report test failures. This unification simplifies the language by using a single construct for both validation and testing purposes.
- **Jac Import of Python Files**: This upgrade allows Python files in the current working directory to be imported using the Jac import system by running `export JAC_PYFILE_RAISE=true`. To extend Jac import functionality to all Python files, including those in site-packages, developers can enable it by running `export JAC_PYFILE_RAISE_ALL=true`.
- **Consistent Jac Code Execution**: Fixed an issue allowing Jac code to be executed both as a standalone program and as an application. Running `jac run` now executes the `main()` function, while `jac serve` launches the application without invoking `main()`.
- **Run transformed pytorch codes**: With `export JAC_PREDYNAMO_PASS=true`, pytorch breaking if statements will be transformed into non breaking torch.where statements. It improves the efficiency of pytorch programs.
- **Complete Python Function Parameter Syntax Support**: Added full support for advanced Python function parameter patterns including positional-only parameters (`/` separator), keyword-only parameters (`*` separator without type hints), and complex parameter combinations (e.g., `def foo(a, b, /, *, c, d=1, **kwargs): ...`). This enhancement enables seamless Python-to-Jac conversion (`py2jac`) by supporting the complete Python function signature syntax.
- **Type Checking Enhancements**:
  - Added support for `Self` type resolution
  - Enabled method type checking for tools
  - Improved inherited symbol resolution (e.g., `Cat` recognized as subtype of `Animal`)
  - Added float type validation
  - Implemented parameter–argument matching in function calls
  - Enhanced call expression parameter type checking
  - Enhanced import symbol type resolution for better type inference and error detection
- **VSCE Improvements**:
  - Language Server can now be restarted without requiring a full VS Code window reload
  - Improved environment handling: prompts users to select a valid Jac environment instead of showing long error messages
- **Formatter Bug Fixes**:
  - Fixed `if/elif/else` expression formatting
  - Improved comprehension formatting (list/dict/set/gen)
  - Corrected decorator and boolean operator formatting
  - Fixed function args/calls formatting (removed extra commas/spaces)
  - Fixed index slice spacing and redundant atom units
- **byLLM Enhancements**:
  - Fixed bug with Enums without values not being properly included in prompts (e.g., `enum Tell { YES, NO }` now works correctly).

## jaclang 0.8.7 / jac-cloud 0.2.7 / byllm 0.4.2 (Latest Release)

- **byLLM transition**: MTLLM has been transitioned to byLLM and PyPi package is renamed to `byllm`. Github actions are changed to push byllm PyPi. Alongside an mtllm PyPi will be pushed which installs latest `byllm` and produces a deprecation warning when imported as `mtllm`.
- **Fix `jac run same_name_of_jac.py`**- there was a bug which only runs jac file if both jac and python files were having same name. It was fixed so that developers run python files which has same name as jac with `jac run` command. (Ex: `jac run example.jac`, `jac run example.py`)
- **Fix `jac run pythonfile.py` bugs**: Few bugs such as `init` is not found, `SubTag` ast node issue, are fixed. So that developers can run `jac run` of python files without these issues.
- **Fix `lambda self injection in abilities`**: Removed unintended `self` parameter in lambdas declared inside abilities/methods.
- **Fix `jac2py lambda annotations`**: Stripped type annotations from lambda parameters during jac2py conversion to ensure valid Python output while keeping them in Jac AST for type checking.
- **byLLM Feature Methods as Tools**: byLLM now supports adding methods of classes as tools for the llm using such as `tools=[ToolHolder.tool]`

- **TypeChecker Diagnostics**: Introduced type checking capabilities to catch errors early and improve code quality! The new type checker pass provides static analysis including:
  - **Type Annotation Validation**: Checks explicit type annotations in variable assignments for type mismatches
  - **Type Inference**: Simple type inference for assignments with validation against declared types
  - **Member Access Type Checking**: Type checking for member access patterns (e.g., `obj.field.subfield`)
  - **Import Symbol Type Checking**: Type inference for imported symbols (Basic support)
  - **Function Call Return Type Validation**: Return type checking for function calls (parameter validation not yet supported)
  - **Magic Method Support**: Type checking for special methods like `__call__`, `__add__`, `__mul__`
  - **Binary Operation Type Checking**: Operator type validation with simple custom operator support
  - **Class Instantiation**: Type checking for class constructor calls and member access
  - **Cyclic Symbol Detection**: Detection of self-referencing variable assignments
  - **Missing Import Detection**: Detection of imports from non-existent modules

  Type errors now appear in the Jac VS Code extension (VSCE) with error highlighting during editing.

- **VSCE Semantic Token Refresh Optimization**: Introduced a debounce mechanism for semantic token refresh in the Jac Language Server, significantly improving editor responsiveness:
  - Reduces redundant deep checks during rapid file changes
  - Optimizes semantic token updates for smoother editing experience

- **Windows LSP Improvements**: Fixed an issue where outdated syntax and type errors persisted on Windows. Now, only current errors are displayed

## jaclang 0.8.6 / jac-cloud 0.2.6 / byllm 0.4.1

- **byLLM transition**: MTLLM has been transitioned to byLLM and PyPi package is renamed to `byllm`. Github actions are changed to push byllm PyPi. Alongside an mtllm PyPi will be pushed which installs latest `byllm` and produces a deprecation warning when imported as `mtllm`.

## jaclang 0.8.5 / jac-cloud 0.2.5 / mtllm 0.4.0

- **Jac Cloud Hot Reload**: Introduced the ability to enable development mode like uvicorn by adding `--reload` in `jac serve`. This supports targetting specific directories by using `--watch path/to/dir1,path/to/dir2` (comma separated).
- **Dynamic Runtime Walker Endpoint**: Fixes auto-generated endpoints for walkers created at runtime.
- **Removed LLM Override**: `function_call() by llm()` has been removed as it was introduce ambiguity in the grammer with LALR(1) shift/reduce error. This feature will be reintroduced in a future release with a different syntax.
- **Enhanced Python File Support**: The `jac run` command now supports direct execution of `.py` files, expanding interoperability between Python and Jac environments.
- **Jac-Streamlit Plugin**: Introduced comprehensive Streamlit integration for Jac applications with two new CLI commands:
  - `jac streamlit` - Run Streamlit applications written in Jac directly from `.jac` files
  - `jac dot_view` - Visualize Jac graph structures in interactive Streamlit applications with both static (pygraphviz)
- **Improved Windows Compatibility**: Fixed file encoding issues that previously caused `UnicodeDecodeError` on Windows systems, ensuring seamless cross-platform development.
- **Jac Clouds Traverse API**: Introduced the ability to traverse graph. This API support control of the following:
  - source - Starting node/edge. Defaults to root
  - detailed - If response includes archetype context. Defaults to False
  - depth - how deep the traversal from source. Count includes edges. Defaults to 1
  - node_types - Node filter by name. Defaults to no filter
  - edge_types - Edge filter by name. Defaults to no filter
- **Dedicated Memory commit interface.**: Introduced the interface to commit memory to db at runtime. Previously, we only have it on jac-cloud but we generalized it and support it for both jac and jac-cloud.

- **Fixed CFG inaccuracies**: Fixed issues when handling If statements with no Else body where the else edge was not captured in the CFG (as a NOOP) causing a missing branch on the CFG of the UniiR. Also fixed inaccuracies when terminating CFG branches where return statements and HasVariables had unexpected outgoing edges which are now being removed. However, the return still keeps connected to following code which are in the same scope(body) which are dead-code.

- **CFG print tool for CLI**: The CFG for a given program can be printed as a dot graph by running `jac tool ir cfg. filename.jac` CLI command.

## jaclang 0.8.4 / jac-cloud 0.2.4 / mtllm 0.3.9

- **Support Spawning a Walker with List of Nodes and Edges**: Introduced the ability to spawn a walker on a list of nodes and edges. This feature enables initiating traversal across multiple graph elements simultaneously, providing greater flexibility and efficiency in handling complex graph structures.
- **save(...) should not override root in runtime**: The previous version bypassed access validation because the target archetype root was overridden by the current root, simulating ownership of the archetype.
- **Support Custom Access Validation**: Introduced the ability to override access validation. `Node`/`Edge` can override `__jac_access__` reserved function (`builtin`) to have a different way of validating access. Either you cross-check it by current attribute, check from db or global vars or by just returning specific access level. [PR#1524](https://github.com/jaseci-labs/jaseci/pull/1524)
- **Get all Root Builtin Method**: Introduced `allroots` builtin method to get all the roots available in the memory. Developers can get all the roots in the memory/ database by calling `allroots()` method.
- **Permission Update Builtin Methods**: Introduced `grant`, `revoke` builtin methods, `NoPerm`, `ReadPerm`, `ConnectPerm`, `WritePerm` builtin enums, to give the permission to a node or revoke the permission. Developers can use them by calling `grant(node_1, ConnectPerm)` or `revoke(node_1)` method.
- **`jac create_system_admin` cli now support local db**: `DATABASE_HOST` are now not required when creating system admin.

- **Bug fix on supporting while loop with else part**: Now we are supporting while loop with else part.

## jaclang 0.8.3 / jac-cloud 0.2.3 / mtllm 0.3.8

- **Semantic Strings**: Introduced `sem` strings to attach natural language descriptions to code elements like functions, classes, and parameters. These semantic annotations can be used by Large Language Models (LLMs) to enable intelligent, AI-powered code generation and execution. (mtllm)
- **LLM Function Overriding**: Introduced the ability to override any regular function with an LLM-powered implementation at runtime using the `function_call() by llm()` syntax. This allows for dynamic, on-the-fly replacement of function behavior with generative models. (mtllm)
- **JacMachine Interface Reorganization**: The machine and interface have been refactored to maintain a shared global state—similar to Python's `sys.modules`—removing the need to explicitly pass execution context and dramatically improving performance.
- **Async Walker Support**: Introduced comprehensive async walker functionality that brings Python's async/await paradigm to object-spatial programming. Async walkers enable non-blocking spawns during graph traversal, allowing for concurrent execution of multiple walkers and efficient handling of I/O-bound operations.
- **Native Jac Imports**: Native import statements can now be used to import Jac modules seamlessly into python code, eliminating the need to use `_.jac_import()`.
- **Unicode String Literal Support**: Fixed unicode character handling in string literals. Unicode characters like "✓", "○", emojis, and other international characters are now properly preserved during compilation instead of being corrupted into byte sequences.
- **Removed Ignore Statements**: The `ignore` keyword and ignore statements have been removed as this functionality can be achieved more elegantly by modifying path collection expressions directly in visit statements.

## jaclang 0.8.1 / jac-cloud 0.2.1 / mtllm 0.3.6

- **Function Renaming**: The `dotgen` built-in function has been renamed to `printgraph`. This change aims to make the function's purpose clearer, as `printgraph` more accurately reflects its action of outputting graph data. It can output in DOT format and also supports JSON output via the `as_json=True` parameter. Future enhancements may include support for other formats like Mermaid.
- **Queue Insertion Index for Visit Statements**: Visit statements now support queue insertion indices (e.g., `visit:0: [-->]` for depth-first, `visit:-1: [-->]` for breadth-first) that control where new destinations are inserted in the walker's traversal queue. Any positive or negative index can be used, enabling fine-grained control over traversal patterns and supporting complex graph algorithms beyond simple depth-first or breadth-first strategies.
- **Edge Ability Execution Semantics**: Enhanced edge traversal behavior with explicit edge references. By default, `[-->]` returns connected nodes, while `[edge -->]` returns edge objects. When walkers visit edges explicitly using `visit [edge -->]`, abilities are executed on both the edge and its connected node. Additionally, spawning a walker on an edge automatically queues both the edge and its target node for processing, ensuring complete traversal of the topological structure.
- **Jac Imports Execution**: Jac imports (`Jac.jac_import`) now run in a Python-like interpreter mode by default. Full compilation with dependency inclusion can only occur when explicitly calling `compile` from the `JacProgram` object.
- **Concurrent Execution with `flow` and `wait`**: Introduced `flow` and `wait` keywords for concurrent expressions. `flow` initiates parallel execution of expressions, and `wait` synchronizes these parallel operations. This enables efficient parallel processing and asynchronous operations directly within Jac with separate (and better) semantics than python's async/await.

## Version 0.8.0

- **`impl` Keyword for Implementation**: Introduced the `impl` keyword for a simpler, more explicit way to implement abilities and methods for objects, nodes, edges, and other types, replacing the previous colon-based syntax.
- **Updated Inheritance Syntax**: Changed the syntax for specifying inheritance from colons to parentheses (e.g., `obj Car(Vehicle)`) for better alignment with common object-oriented programming languages.
- **`def` Keyword for Functions**: The `def` keyword is now used for traditional Python-like functions and methods, while `can` is reserved for object-spatial abilities.
- **`visitor` Keyword**: Introduced the `visitor` keyword to reference the walker context within nodes/edges, replacing the ambiguous use of `here` in such contexts. `here` is now used only in walker abilities to reference the current node/edge.
- **Lambda Syntax Update**: The lambda syntax has been updated from `with x: int can x;` to `lambda x: int: x * x;`, aligning it more closely with Python's lambda syntax.
- **Object-Spatial Arrow Notation Update**: Typed arrow notations `-:MyEdge:->` and `+:MyEdge:+>` are now `->:MyEdge:->` and `+>:MyEdge:+>` respectively, to avoid conflicts with Python-style list slicing.
- **Import `from` Syntax Update**: The syntax for importing specific modules from a package now uses curly braces (e.g., `import from utils { helper, math_utils }`) for improved clarity.
- **Auto-Resolved Imports**: Removed the need for explicit language annotations (`:py`, `:jac`) in import statements; the compiler now automatically resolves imports.
- **Permission API Renaming**: The `Jac.restrict` and `Jac.unrestrict` interfaces have been renamed to `Jac.perm_revoke` and `Jac.perm_grant` respectively, for better clarity on their actions.
- **Permission API Renaming**: The `Jac.restrict` and `Jac.unrestrict` interfaces have been renamed to `Jac.perm_revoke` and `Jac.perm_grant` respectively, for better clarity on their actions.<|MERGE_RESOLUTION|>--- conflicted
+++ resolved
@@ -11,12 +11,9 @@
 - **Library Mode Interface**: Added new `jaclang.lib` module that provides a clean, user-friendly interface for accessing JacMachine functionality in library mode. This module auto-exposes all static methods from `JacMachineInterface` as module-level functions, making it easier to use Jac as a Python library.
 - **New `jac2lib` CLI Command**: Introduced `jac2lib` command that generates cleaner Python code suitable for library use. Unlike `jac2py` which uses aliased imports (e.g., `_jl.Walker`), `jac2lib` generates direct imports from `jaclang.lib` (e.g., `from jaclang.lib import Walker`), producing more readable and maintainable Python output.
 - **byLLM Plugin Interface Improved**: Enhanced the byLLM plugin interface with `get_mtir` function hook interface and refactored the `by` decorator to use the plugin system, improving integration and extensibility.
-<<<<<<< HEAD
 - **Clean generator expression within function calls**: Enhanced the grammar to support generator expressions without braces in a function call. And python to jac conversion will also make it clean.
-=======
 - **Support attribute pattern in Match Case**: With the latest bug fix, attribute pattern in match case is supported. Therefore developers use match case pattern like `case a.b.c`.
 - **Py2Jac Empty File Support**: Added support for converting empty Python files to Jac code, ensuring the Py2Jac handles files with no content.
->>>>>>> e3ae0b6c
 
 ## jaclang 0.8.8 / jac-cloud 0.2.8 / byllm 0.4.3
 
