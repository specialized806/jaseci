--- conflicted
+++ resolved
@@ -20,18 +20,6 @@
         "jac_splice_orc.config": ["config.json"],
     },
     install_requires=[
-<<<<<<< HEAD
-        "fastapi",
-        "uvicorn",
-        "grpcio",
-        "grpcio-tools",
-        "kubernetes",
-        "pydantic",
-        "requests",
-        "python-dotenv",
-        "numpy",
-        "jaclang",
-=======
         "fastapi~=0.111.0",
         "uvicorn~=0.30.1",
         "grpcio~=1.68.1",
@@ -42,7 +30,6 @@
         "python-dotenv~=1.0.1",
         "numpy~=2.0.1",
         "jaclang~=0.7.27",
->>>>>>> 63b85cfe
     ],
     entry_points={
         "jac": [
