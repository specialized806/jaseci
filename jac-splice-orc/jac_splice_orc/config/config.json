{
    "kubernetes": {
        "namespace": "jac-splice-test",
        "service_account_name": "jac-orc-sa",
        "pod_manager": {
            "deployment_name": "pod-manager-deployment",
            "service_account_name": "jac-orc-sa",
            "container_name": "pod-manager",
            "image_name": "ashishmahendra/jac-splice-orc:0.0.8",
            "container_port": 8000,
            "service_name": "pod-manager-service",
            "service_type": "NodePort",
            "env_vars": {
                "SERVICE_TYPE": "pod_manager",
                "NAMESPACE": "jac-splice-test",
                "IMAGE_NAME": "ashishmahendra/jac-splice-orc:0.0.8"
            },
            "resources": {
                "requests": {
                    "memory": "1500Mi",
                    "cpu": "500m"
                },
                "limits": {
                    "memory": "2000Mi",
                    "cpu": "1"
                }
            }
        }
    },
    "module_config": {
        "numpy": {
            "lib_mem_size_req": "100Mi",
            "dependency": [],
            "lib_cpu_req": "500m",
            "load_type": "remote"
        },
        "pandas": {
            "lib_mem_size_req": "200Mi",
            "dependency": [
                "numpy",
                "pytz",
                "dateutil"
            ],
            "lib_cpu_req": "700m",
            "load_type": "remote"
        },
        "transformers": {
            "lib_mem_size_req": "2000Mi",
            "dependency": [
                "torch",
                "transformers"
            ],
            "lib_cpu_req": "1.0",
            "load_type": "remote"
        },
        "sentence_transformers": {
            "lib_mem_size_req": "2000Mi",
            "dependency": [
                "sentence-transformers"
            ],
            "lib_cpu_req": "1.0",
            "load_type": "remote"
        },
        "ollama": {
            "lib_mem_size_req": "300Mi",
            "dependency": [
                "ollama"
            ],
            "lib_cpu_req": "500m",
            "load_type": "remote"
        }
    },
    "environment": {
<<<<<<< HEAD
        "POD_MANAGER_URL": "http://localhost:30080"
=======
        "POD_MANAGER_URL": "http://localhost:8000"
>>>>>>> 6b2a1a9a
    }
}<|MERGE_RESOLUTION|>--- conflicted
+++ resolved
@@ -71,10 +71,6 @@
         }
     },
     "environment": {
-<<<<<<< HEAD
-        "POD_MANAGER_URL": "http://localhost:30080"
-=======
         "POD_MANAGER_URL": "http://localhost:8000"
->>>>>>> 6b2a1a9a
     }
 }