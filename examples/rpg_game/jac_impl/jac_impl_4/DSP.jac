--- conflicted
+++ resolved
@@ -5,11 +5,8 @@
 import:py pygame;
 import:py sys;
 import:py random;
-<<<<<<< HEAD
 import:py time;
 
-=======
->>>>>>> e219cf6a
 # Importing Jac codebase
 include:jac sprites;
 include:jac config;
@@ -21,7 +18,6 @@
     has g: Game = None,
         fwd_dir: bool = True;
 
-<<<<<<< HEAD
     has g:Game = None,
         current_level:int = 1,
         fwd_dir:bool = True,
@@ -34,9 +30,6 @@
 edge play{
 
     has level_id:str = '1_1000';
-=======
-    can start_game with `root entry;
->>>>>>> e219cf6a
 }
 
 '''Start screen node which operate as the virtual root node'''
@@ -48,20 +41,12 @@
 }
 
 '''Level node which (should) have unique (ai generated) attributes'''
-<<<<<<< HEAD
 node level{
     has game_level:int = 1,
         level_id:str = '1_1000',
         played:bool = False,
-        levelconfig:Map = Map(), # need to look at this
+        levelconfig:Map = Map(),
         level_time:float=500000;
-=======
-node level {
-    has game_level: int = 1,
-        level_id: str = '1_1000',
-        played: bool = False,
-        levelmap: list[str] = Map();
->>>>>>> e219cf6a
 
     can run_game with game entry;
     can exit_game with game exit;
@@ -79,87 +64,57 @@
     visit [-->];
 }
 
-<<<<<<< HEAD
 :walker:game:can:generate_level {
-    <self>.map_directory[str(<self>.current_level)] = Map();
+    self.map_directory[str(self.current_level)] = Map();
 }
 
 :node:level:can:run_game {
-    # print("Walker Entry ->", <self>.level_id);
+    # print("Walker Entry ->", self.level_id);
 
-    if <self>.played == False {
-        if <here>.current_level != <self>.game_level {
-            <here>.current_level = <self>.game_level;
+    if self.played == False {
+        if here.current_level != self.game_level {
+            here.current_level = self.game_level;
         }
-        if str(<self>.game_level) not in <here>.map_directory.keys(){
-            <here>.generate_level();
+        if str(self.game_level) not in here.map_directory.keys(){
+            here.generate_level();
         }
 
-        <here>.g.GameMap.map = <here>.map_directory[str(<self>.game_level)].map;
-        <here>.g.new();
-        print(":-: Playing Level :", <self>.game_level, "| Level ID :",  <self>.level_id, "| Played :", str(<self>.played));
+        here.g.GameMap.map = here.map_directory[str(self.game_level)].map;
+        here.g.new();
+        print(":-: Playing Level :", self.game_level, "| Level ID :",  self.level_id, "| Played :", str(self.played));
         start_time = time.time();
-        <here>.g.main();
+        here.g.main();
         end_time = time.time();
-        if <here>.g.won == True{
-            <self>.level_time = end_time - start_time;
-            if <self>.level_time < <here>.map_directory[str(<self>.game_level)].time_to_win_level {
-                <here>.map_directory[str(<self>.game_level)].time_to_win_level = <self>.level_time;
+        if here.g.won == True{
+            self.level_time = end_time - start_time;
+            if self.level_time < here.map_directory[str(self.game_level)].time_to_win_level {
+                here.map_directory[str(self.game_level)].time_to_win_level = self.level_time;
             }
-            print('Time:', <self>.level_time);
-            <here>.g.game_won();
-            <self>.played = True;
-            <here>.g.won = False;
-            <here>.fwd_dir =True;
-            new_ID = str(<self>.game_level+1) + "_" + str(random.randint(1000, 9000));
-            <self> +:play:level_id=new_ID:+> level(game_level = <self>.game_level+1, level_id = new_ID);
+            print('Time:', self.level_time);
+            here.g.game_won();
+            self.played = True;
+            here.g.won = False;
+            here.fwd_dir =True;
+            new_ID = str(self.game_level+1) + "_" + str(random.randint(1000, 9000));
+            self +:play:level_id=new_ID:+> level(game_level = self.game_level+1, level_id = new_ID);
             visit [-:play:level_id==new_ID:->];
         } else {
-            <here>.g.game_over();
-            <self>.played = True;
-            <here>.g.won = False;
-            <here>.fwd_dir = False;
+            here.g.game_over();
+            self.played = True;
+            here.g.won = False;
+            here.fwd_dir = False;
             visit [<-:play:-];
         }
-    } elif <here>.fwd_dir == False{
-        new_ID = str(<self>.game_level+1) + "_" + str(random.randint(1000, 9000));
-        print(":-: Visiting Level :", <self>.game_level, "| Level ID :",  <self>.level_id, "| Played :", str(<self>.played), '| Created Level ID :', new_ID);
-        <here>.fwd_dir = True;
-        <self> +:play:level_id=new_ID:+> level(game_level = <self>.game_level+1, level_id = new_ID);
+    } elif here.fwd_dir == False{
+        new_ID = str(self.game_level+1) + "_" + str(random.randint(1000, 9000));
+        print(":-: Visiting Level :", self.game_level, "| Level ID :",  self.level_id, "| Played :", str(self.played), '| Created Level ID :', new_ID);
+        here.fwd_dir = True;
+        self +:play:level_id=new_ID:+> level(game_level = self.game_level+1, level_id = new_ID);
         visit [-:play:level_id==new_ID:->];
     } else {
-        print(":-: Visiting Level :", <self>.game_level, "| Level ID :",  <self>.level_id, "| Played :", str(<self>.played));
-=======
-:node:level:can:run_game {
-# print("Walker Entry ->", self.level_id);
-if self.played == False {
-    here.g.GameMap.map = self.levelmap.map;
-    here.g.new();
-    print(":-: Playing Level :", self.game_level, "| Level ID :", self.level_id, "| Played :", str(self.played));
-    here.g.main();
-    if here.g.won == True {
-        here.g.game_won();
-        self.played = True;
-        here.g.won = False;
-        here.fwd_dir = True;
-        new_ID = str(self.game_level + 1) + "_" + str(random.randint(1000, 9000));
-        self ++> level(game_level=self.game_level + 1, level_id=new_ID);
-        visit [-->];
-    } else {
-        here.g.game_over();
-        self.played = True;
-        here.g.won = False;
-        here.fwd_dir = False;
->>>>>>> e219cf6a
+        print(":-: Visiting Level :", self.game_level, "| Level ID :",  self.level_id, "| Played :", str(self.played));
         visit [<--];
     }
-} elif here.fwd_dir == False {
-    new_ID = str(self.game_level + 1) + "_" + str(random.randint(1000, 9000));
-    print(":-: Visiting Level :", self.game_level, "| Level ID :", self.level_id, "| Played :", str(self.played), '| Created Level ID :', new_ID);
-    here.fwd_dir = True;
-    self ++> level(game_level=self.game_level + 1, level_id=new_ID);
-    visit [-->];
-}
 }
 
 :node:level:can:exit_game {
@@ -169,46 +124,25 @@
         disengage;
     }
 }
-<<<<<<< HEAD
 
 :node:start_screen:can:intro_screen {
     # print("Walker Entry -> Intro Screen");
-    if <self>.game_started == False {
-        <self>.game_started = True;
-        <here>.g.intro_screen();
+    if self.game_started == False {
+        self.game_started = True;
+        here.g.intro_screen();
         new_ID = str(1) + "_" + str(random.randint(1000, 9000));
-        <self> +:play:level_id=new_ID:+> level(game_level = 1, level_id = new_ID);
-        <here>.fwd_dir = True;
+        self +:play:level_id=new_ID:+> level(game_level = 1, level_id = new_ID);
+        here.fwd_dir = True;
         visit [-:play:level_id==new_ID:->];
     } else {
         new_ID = str(1) + "_" + str(random.randint(1000, 9000));
-        <self> +:play:level_id=new_ID:+> level(game_level = 1, level_id = new_ID);
+        self +:play:level_id=new_ID:+> level(game_level = 1, level_id = new_ID);
         print(":-: Visiting Intro Screen | Created Level ID :", new_ID);
-        <here>.fwd_dir = True;
+        here.fwd_dir = True;
         visit [-:play:level_id==new_ID:->];
-=======
->>>>>>> e219cf6a
 
-:node:start_screen:can:intro_screen {
-# print("Walker Entry -> Intro Screen");
-if self.game_started == False {
-    self.game_started = True;
-    here.g.intro_screen();
-    new_ID = str(1) + "_" + str(random.randint(1000, 9000));
-    self ++> level(game_level=1, level_id=new_ID);
-    here.fwd_dir = True;
-    visit [-->];
-} else {
-    new_ID = str(1) + "_" + str(random.randint(1000, 9000));
-    self ++> level(game_level=1, level_id=new_ID);
-    print(":-: Visiting Intro Screen | Created Level ID :", new_ID);
-    here.fwd_dir = True;
-    visit [-->];
+    }
 }
-<<<<<<< HEAD
-=======
-}
->>>>>>> e219cf6a
 
 :node:start_screen:can:exit_game {
     if here.g.running == False {
