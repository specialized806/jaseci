--- conflicted
+++ resolved
@@ -109,20 +109,21 @@
             name='test', code=jtp.global_reregistering)
         self.assertTrue(mast.active_snt().is_active)
 
-<<<<<<< HEAD
-    def test_multi_breaks(self):
-        self.logger_on()
-=======
     def test_vector_cos_sim_check(self):
->>>>>>> cebaec3e
         mast = master(h=mem_hook())
         mast.sentinel_register(name='test', code=jtp.vector_cos_sim_check,
                                auto_run="")
         report = mast.general_interface_to_api(
             api_name='walker_run', params={'name': 'init'})['report']
         self.assertEqual(len(report), 1)
-<<<<<<< HEAD
-        self.assertEqual(report[0], 45)
-=======
         self.assertEqual(type(report[0]), float)
->>>>>>> cebaec3e
+
+    def test_multi_breaks(self):
+        self.logger_on()
+        mast = master(h=mem_hook())
+        mast.sentinel_register(name='test', code=jtp.multi_breaks,
+                               auto_run="")
+        report = mast.general_interface_to_api(
+            api_name='walker_run', params={'name': 'init'})['report']
+        self.assertEqual(len(report), 1)
+        self.assertEqual(report[0], 45)